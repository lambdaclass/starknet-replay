use blockifier::state::cached_state::CachedState;
use blockifier::state::errors::StateError;
use blockifier::transaction::objects::TransactionExecutionInfo;
use clap::{Parser, Subcommand};

use rpc_state_reader::execution::execute_tx_configurable;
use rpc_state_reader::objects::RpcTransactionReceipt;
use rpc_state_reader::reader::{RpcChain, RpcStateReader};
use starknet_api::block::BlockNumber;
use starknet_api::hash::StarkHash;
use starknet_api::transaction::{TransactionExecutionStatus, TransactionHash};
use tracing::{debug, error, info, info_span};
use tracing_subscriber::{util::SubscriberInitExt, EnvFilter};

#[cfg(feature = "benchmark")]
use {
    crate::benchmark::{execute_block_range, fetch_block_range_data, fetch_transaction_data},
    std::{ops::Div, time::Instant},
};

#[cfg(feature = "benchmark")]
mod benchmark;
#[cfg(feature = "with-state-dump")]
mod state_dump;

#[derive(Debug, Parser)]
#[command(about = "Replay is a tool for executing Starknet transactions.", long_about = None)]
struct ReplayCLI {
    #[command(subcommand)]
    subcommand: ReplayExecute,
}

#[derive(Subcommand, Debug)]
enum ReplayExecute {
    #[clap(about = "Execute a single transaction given a transaction hash.")]
    Tx {
        tx_hash: String,
        chain: String,
        block_number: u64,
        #[arg(short, long)]
        charge_fee: bool,
    },
    #[clap(about = "Execute all the transactions in a given block.")]
    Block {
        chain: String,
        block_number: u64,
        #[arg(short, long)]
        charge_fee: bool,
    },
    #[clap(about = "Execute all the transactions in a given range of blocks.")]
    BlockRange {
        block_start: u64,
        block_end: u64,
        chain: String,
        #[arg(short, long)]
        charge_fee: bool,
    },
    #[cfg(feature = "benchmark")]
    #[clap(
        about = "Measures the time it takes to run all transactions in a given range of blocks.
Caches all rpc data before the benchmark runs to provide accurate results"
    )]
    BenchBlockRange {
        block_start: u64,
        block_end: u64,
        chain: String,
        number_of_runs: usize,
    },
    #[cfg(feature = "benchmark")]
    #[clap(about = "Measures the time it takes to run a single transaction.
        Caches all rpc data before the benchmark runs to provide accurate results.
        It only works if the transaction doesn't depend on another transaction in the same block")]
    BenchTx {
        tx: String,
        chain: String,
        block: u64,
        number_of_runs: usize,
    },
}

fn main() {
    dotenvy::dotenv().ok();
    set_global_subscriber();

    let cli = ReplayCLI::parse();
    match cli.subcommand {
        ReplayExecute::Tx {
            tx_hash,
            chain,
            block_number,
            charge_fee,
        } => {
            let mut state = build_cached_state(&chain, block_number - 1);
            show_execution_data(&mut state, tx_hash, &chain, block_number, charge_fee);
        }
        ReplayExecute::Block {
            block_number,
            chain,
            charge_fee,
        } => {
            let _block_span = info_span!("block", number = block_number).entered();

            let mut state = build_cached_state(&chain, block_number - 1);

            let transaction_hashes = get_transaction_hashes(&chain, block_number)
                .expect("Unable to fetch the transaction hashes.");
            for tx_hash in transaction_hashes {
                show_execution_data(
                    &mut state,
                    tx_hash.0.to_hex_string(),
                    &chain,
                    block_number,
                    charge_fee,
                );
            }
        }
        ReplayExecute::BlockRange {
            block_start,
            block_end,
            chain,
            charge_fee,
        } => {
            info!("executing block range: {} - {}", block_start, block_end);

            for block_number in block_start..=block_end {
                let _block_span = info_span!("block", number = block_number).entered();

                let mut state = build_cached_state(&chain, block_number - 1);

                let transaction_hashes = get_transaction_hashes(&chain, block_number)
                    .expect("Unable to fetch the transaction hashes.");

                for tx_hash in transaction_hashes {
                    show_execution_data(
                        &mut state,
                        tx_hash.0.to_hex_string(),
                        &chain,
                        block_number,
                        charge_fee,
                    );
                }
            }
        }
        #[cfg(feature = "benchmark")]
        ReplayExecute::BenchBlockRange {
            block_start,
            block_end,
            chain,
            number_of_runs,
        } => {
            let block_start = BlockNumber(block_start);
            let block_end = BlockNumber(block_end);
            let chain = parse_network(&chain);

            let mut block_range_data = {
                let _caching_span = info_span!("caching block range").entered();

                info!("fetching block range data");
                let mut block_range_data = fetch_block_range_data(block_start, block_end, chain);

                // We must execute the block range once first to ensure that all data required by blockifier is cached
                info!("filling up execution cache");
                execute_block_range(&mut block_range_data);

                // Benchmark run should make no api requests as all data is cached
                // To ensure this, we disable the inner StateReader
                for (cached_state, ..) in &mut block_range_data {
                    cached_state.state.disable();
                }

                block_range_data
            };

            {
                let _benchmark_span = info_span!("benchmarking block range").entered();
                let before_execution = Instant::now();

                for _ in 0..number_of_runs {
                    execute_block_range(&mut block_range_data);
                }

                let execution_time = before_execution.elapsed();
                let total_run_time = execution_time.as_secs_f64();
                let average_run_time = total_run_time.div(number_of_runs as f64);
                info!(
                    block_start = block_start.0,
                    block_end = block_end.0,
                    number_of_runs,
                    total_run_time,
                    average_run_time,
                    "benchmark finished",
                );
            }
        }
        #[cfg(feature = "benchmark")]
        ReplayExecute::BenchTx {
            tx,
            block,
            chain,
            number_of_runs,
        } => {
            let chain = parse_network(&chain);
            let block = BlockNumber(block);

            let mut block_range_data = {
                let _caching_span = info_span!("caching block range").entered();

                info!("fetching transaction data");
                let transaction_data = fetch_transaction_data(&tx, block, chain);

                // We insert it into a vector so that we can reuse `execute_block_range`
                let mut block_range_data = vec![transaction_data];

                // We must execute the block range once first to ensure that all data required by blockifier is chached
                info!("filling up execution cache");
                execute_block_range(&mut block_range_data);

                // Benchmark run should make no api requests as all data is cached
                // To ensure this, we disable the inner StateReader
                for (cached_state, ..) in &mut block_range_data {
                    cached_state.state.disable();
                }

                block_range_data
            };

            {
                let _benchmark_span = info_span!("benchmarking transaction").entered();
                let before_execution = Instant::now();

                for _ in 0..number_of_runs {
                    execute_block_range(&mut block_range_data);
                }

                let execution_time = before_execution.elapsed();
                let total_run_time = execution_time.as_secs_f64();
                let average_run_time = total_run_time.div(number_of_runs as f64);
                info!(
                    tx = tx,
                    block = block.0,
                    number_of_runs,
                    total_run_time,
                    average_run_time,
                    "benchmark finished",
                );
            }
        }
    }
}

fn parse_network(network: &str) -> RpcChain {
    match network.to_lowercase().as_str() {
        "mainnet" => RpcChain::MainNet,
        "testnet" => RpcChain::TestNet,
        "testnet2" => RpcChain::TestNet2,
        _ => panic!("Invalid network name, it should be one of: mainnet, testnet, testnet2"),
    }
}

fn build_cached_state(network: &str, block_number: u64) -> CachedState<RpcStateReader> {
    let previous_block_number = BlockNumber(block_number);
    let rpc_chain = parse_network(network);
    let rpc_reader = RpcStateReader::new(rpc_chain, previous_block_number);

    CachedState::new(rpc_reader)
}

fn show_execution_data(
    state: &mut CachedState<RpcStateReader>,
    tx_hash: String,
    chain: &str,
    block_number: u64,
    charge_fee: bool,
) {
    let _transaction_execution_span = info_span!("transaction", hash = tx_hash, chain).entered();

    info!("starting execution");

    let previous_block_number = BlockNumber(block_number - 1);

    let execution_info = execute_tx_configurable(
        state,
        &tx_hash,
        previous_block_number,
        false,
        true,
        charge_fee,
    );

    #[cfg(feature = "state_dump")]
    {
        use std::path::Path;

<<<<<<< HEAD
        let root = if cfg!(feature = "only_cairo_vm") {
            Path::new("state_dumps/vm")
        } else if cfg!(feature = "use-sierra-emu") {
            Path::new("state_dumps/emu")
        } else {
            Path::new("state_dumps/native")
        };
=======
        #[cfg(feature = "only_cairo_vm")]
        let root = Path::new("state_dumps/vm");
        #[cfg(not(feature = "only_cairo_vm"))]
        let root = Path::new("state_dumps/native");
        let root = root.join(format!("block{}", block_number));
>>>>>>> aaeb0018

        std::fs::create_dir_all(&root).ok();

        let mut path = root.join(&tx_hash);
        path.set_extension("json");

        match &execution_info {
            Ok(execution_info) => {
                state_dump::dump_state_diff(state, execution_info, &path).unwrap();
            }
            Err(err) => {
                // If we have no execution info, we write the error
                // to a file so that it can be compared anyway
                state_dump::dump_error(err, &path).unwrap();
            }
        }
    }

    let execution_info = match execution_info {
        Ok(x) => x,
        Err(error_reason) => {
            error!("execution failed: {}", error_reason);
            return;
        }
    };

    let transaction_hash = TransactionHash(StarkHash::from_hex(&tx_hash).unwrap());
    match state.state.get_transaction_receipt(&transaction_hash) {
        Ok(rpc_receipt) => {
            compare_execution(execution_info, rpc_receipt);
        }
        Err(_) => {
            error!(
                transaction_hash = tx_hash,
                chain = chain,
                "failed to get transaction receipt, could not compare to rpc"
            );
        }
    };
}

fn compare_execution(
    execution: TransactionExecutionInfo,
    rpc_receipt: RpcTransactionReceipt,
) -> bool {
    let reverted = execution.is_reverted();
    let rpc_reverted = matches!(
        rpc_receipt.execution_status,
        TransactionExecutionStatus::Reverted(_)
    );

    let status_matches = reverted == rpc_reverted;

    let da_gas = &execution.receipt.da_gas;
    let da_gas_str = format!(
        "{{ l1_da_gas: {}, l1_gas: {} }}",
        da_gas.l1_data_gas, da_gas.l1_gas
    );

    let exec_rsc = &execution.receipt.resources.starknet_resources;

    let events_and_msgs = format!(
        "{{ events_number: {}, l2_to_l1_messages_number: {} }}",
        exec_rsc.n_events + 1,
        exec_rsc.message_cost_info.l2_to_l1_payload_lengths.len(),
    );
    let rpc_events_and_msgs = format!(
        "{{ events_number: {}, l2_to_l1_messages_number: {} }}",
        rpc_receipt.events.len(),
        rpc_receipt.messages_sent.len(),
    );

    // currently adding 1 because the sequencer is counting only the
    // events produced by the inner calls of a callinfo
    let events_match = exec_rsc.n_events + 1 == rpc_receipt.events.len();
    let msgs_match = rpc_receipt.messages_sent.len()
        == exec_rsc.message_cost_info.l2_to_l1_payload_lengths.len();

    let events_msgs_match = events_match && msgs_match;

    let state_changes = exec_rsc.state_changes_for_fee;
    let state_changes_for_fee_str = format!(
        "{{ n_class_hash_updates: {}, n_compiled_class_hash_updates: {}, n_modified_contracts: {}, n_storage_updates: {} }}",
        state_changes.n_class_hash_updates,
        state_changes.n_compiled_class_hash_updates,
        state_changes.n_modified_contracts,
        state_changes.n_storage_updates
    );

    let execution_gas = execution.receipt.fee;
    let rpc_gas = rpc_receipt.actual_fee;
    debug!(?execution_gas, ?rpc_gas, "execution actual fee");

    if !status_matches || !events_msgs_match {
        let root_of_error = if !status_matches {
            "EXECUTION STATUS DIVERGED"
        } else if !(events_match || msgs_match) {
            "MESSAGE AND EVENT COUNT DIVERGED"
        } else if !events_match {
            "EVENT COUNT DIVERGED"
        } else {
            "MESSAGE COUNT DIVERGED"
        };

        error!(
            reverted,
            rpc_reverted,
            root_of_error = root_of_error,
            execution_error_message = execution.revert_error,
            n_events_and_messages = events_and_msgs,
            rpc_n_events_and_msgs = rpc_events_and_msgs,
            da_gas = da_gas_str,
            state_changes_for_fee_str,
            "rpc and execution status diverged"
        );

        false
    } else {
        info!(
            reverted,
            rpc_reverted,
            execution_error_message = execution.revert_error,
            n_events_and_messages = events_and_msgs,
            rpc_n_events_and_msgs = rpc_events_and_msgs,
            da_gas = da_gas_str,
            state_changes_for_fee_str,
            "execution finished successfully"
        );

        true
    }
}

fn get_transaction_hashes(
    network: &str,
    block_number: u64,
) -> Result<Vec<TransactionHash>, StateError> {
    let network = parse_network(network);
    let block_value = BlockNumber(block_number);
    let rpc_state = RpcStateReader::new(network, block_value);
    Ok(rpc_state.get_block_with_tx_hashes()?.transactions)
}

fn set_global_subscriber() {
    #[cfg(not(feature = "structured_logging"))]
    let default_env_filter =
        EnvFilter::try_new("replay=info").expect("hard-coded env filter should be valid");

    #[cfg(feature = "structured_logging")]
    let default_env_filter =
        EnvFilter::try_new("replay=info,blockifier=info,rpc_state_reader=info,cairo_native=info")
            .expect("hard-coded env filter should be valid");

    let env_filter = EnvFilter::try_from_default_env().unwrap_or(default_env_filter);

    let subscriber = tracing_subscriber::fmt()
        .with_env_filter(env_filter)
        .with_file(false)
        .with_line_number(false);

    #[cfg(not(feature = "structured_logging"))]
    let subscriber = subscriber.pretty();
    #[cfg(feature = "structured_logging")]
    let subscriber = subscriber.json();

    subscriber.finish().init();
}<|MERGE_RESOLUTION|>--- conflicted
+++ resolved
@@ -20,7 +20,7 @@
 
 #[cfg(feature = "benchmark")]
 mod benchmark;
-#[cfg(feature = "with-state-dump")]
+#[cfg(feature = "state_dump")]
 mod state_dump;
 
 #[derive(Debug, Parser)]
@@ -291,7 +291,6 @@
     {
         use std::path::Path;
 
-<<<<<<< HEAD
         let root = if cfg!(feature = "only_cairo_vm") {
             Path::new("state_dumps/vm")
         } else if cfg!(feature = "use-sierra-emu") {
@@ -299,13 +298,7 @@
         } else {
             Path::new("state_dumps/native")
         };
-=======
-        #[cfg(feature = "only_cairo_vm")]
-        let root = Path::new("state_dumps/vm");
-        #[cfg(not(feature = "only_cairo_vm"))]
-        let root = Path::new("state_dumps/native");
         let root = root.join(format!("block{}", block_number));
->>>>>>> aaeb0018
 
         std::fs::create_dir_all(&root).ok();
 
