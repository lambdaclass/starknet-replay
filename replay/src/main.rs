use blockifier::state::cached_state::CachedState;
use blockifier::state::errors::StateError;
use blockifier::transaction::objects::TransactionExecutionInfo;
use clap::{Parser, Subcommand};

use rpc_state_reader::execution::execute_tx_configurable;
use rpc_state_reader::objects::RpcTransactionReceipt;
use rpc_state_reader::reader::{RpcChain, RpcStateReader};
use starknet_api::block::BlockNumber;
use starknet_api::hash::StarkHash;
use starknet_api::transaction::{TransactionExecutionStatus, TransactionHash};
use tracing::{debug, error, info, info_span};
use tracing_subscriber::{util::SubscriberInitExt, EnvFilter};

#[cfg(feature = "benchmark")]
use {
    crate::benchmark::{execute_block_range, fetch_block_range_data, fetch_transaction_data},
    std::{ops::Div, time::Instant},
};

#[cfg(feature = "benchmark")]
mod benchmark;
#[cfg(feature = "with-state-dump")]
mod state_dump;

#[derive(Debug, Parser)]
#[command(about = "Replay is a tool for executing Starknet transactions.", long_about = None)]
struct ReplayCLI {
    #[command(subcommand)]
    subcommand: ReplayExecute,
}

#[derive(Subcommand, Debug)]
enum ReplayExecute {
    #[clap(about = "Execute a single transaction given a transaction hash.")]
    Tx {
        tx_hash: String,
        chain: String,
        block_number: u64,
        #[arg(short, long)]
        charge_fee: bool,
    },
    #[clap(about = "Execute all the transactions in a given block.")]
    Block {
        chain: String,
        block_number: u64,
        #[arg(short, long)]
        charge_fee: bool,
    },
    #[clap(about = "Execute all the transactions in a given range of blocks.")]
    BlockRange {
        block_start: u64,
        block_end: u64,
        chain: String,
        #[arg(short, long)]
        charge_fee: bool,
    },
    #[cfg(feature = "benchmark")]
    #[clap(
        about = "Measures the time it takes to run all transactions in a given range of blocks.
Caches all rpc data before the benchmark runs to provide accurate results"
    )]
    BenchBlockRange {
        block_start: u64,
        block_end: u64,
        chain: String,
        number_of_runs: usize,
    },
    #[cfg(feature = "benchmark")]
    #[clap(about = "Measures the time it takes to run a single transaction.
        Caches all rpc data before the benchmark runs to provide accurate results.
        It only works if the transaction doesn't depend on another transaction in the same block")]
    BenchTx {
        tx: String,
        chain: String,
        block: u64,
        number_of_runs: usize,
    },
}

fn main() {
    set_global_subscriber();

    let cli = ReplayCLI::parse();
    match cli.subcommand {
        ReplayExecute::Tx {
            tx_hash,
            chain,
            block_number,
            charge_fee,
        } => {
            let mut state = build_cached_state(&chain, block_number - 1);
            show_execution_data(&mut state, tx_hash, &chain, block_number, charge_fee);
        }
        ReplayExecute::Block {
            block_number,
            chain,
            charge_fee,
        } => {
            let _block_span = info_span!("block", number = block_number).entered();

            let mut state = build_cached_state(&chain, block_number - 1);

            let transaction_hashes = get_transaction_hashes(&chain, block_number)
                .expect("Unable to fetch the transaction hashes.");
            for tx_hash in transaction_hashes {
                show_execution_data(
                    &mut state,
                    tx_hash.0.to_hex_string(),
                    &chain,
                    block_number,
                    charge_fee,
                );
            }
        }
        ReplayExecute::BlockRange {
            block_start,
            block_end,
            chain,
            charge_fee,
        } => {
            info!("executing block range: {} - {}", block_start, block_end);

            for block_number in block_start..=block_end {
                let _block_span = info_span!("block", number = block_number).entered();

                let mut state = build_cached_state(&chain, block_number - 1);

                let transaction_hashes = get_transaction_hashes(&chain, block_number)
                    .expect("Unable to fetch the transaction hashes.");

                for tx_hash in transaction_hashes {
                    show_execution_data(
                        &mut state,
                        tx_hash.0.to_hex_string(),
                        &chain,
                        block_number,
                        charge_fee,
                    );
                }
            }
        }
        #[cfg(feature = "benchmark")]
        ReplayExecute::BenchBlockRange {
            block_start,
            block_end,
            chain,
            number_of_runs,
        } => {
            let block_start = BlockNumber(block_start);
            let block_end = BlockNumber(block_end);
            let chain = parse_network(&chain);

            let mut block_range_data = {
                let _caching_span = info_span!("caching block range").entered();

                info!("fetching block range data");
                let mut block_range_data = fetch_block_range_data(block_start, block_end, chain);

                // We must execute the block range once first to ensure that all data required by blockifier is cached
                info!("filling up execution cache");
                execute_block_range(&mut block_range_data);

                // Benchmark run should make no api requests as all data is cached
                // To ensure this, we disable the inner StateReader
                for (cached_state, ..) in &mut block_range_data {
                    cached_state.state.disable();
                }

                block_range_data
            };

            {
                let _benchmark_span = info_span!("benchmarking block range").entered();
                let before_execution = Instant::now();

                for _ in 0..number_of_runs {
                    execute_block_range(&mut block_range_data);
                }

                let execution_time = before_execution.elapsed();
                let total_run_time = execution_time.as_secs_f64();
                let average_run_time = total_run_time.div(number_of_runs as f64);
                info!(
                    block_start = block_start.0,
                    block_end = block_end.0,
                    number_of_runs,
                    total_run_time,
                    average_run_time,
                    "benchmark finished",
                );
            }
        }
        #[cfg(feature = "benchmark")]
        ReplayExecute::BenchTx {
            tx,
            block,
            chain,
            number_of_runs,
        } => {
            let chain = parse_network(&chain);
            let block = BlockNumber(block);

            let mut block_range_data = {
                let _caching_span = info_span!("caching block range").entered();

                info!("fetching transaction data");
                let transaction_data = fetch_transaction_data(&tx, block, chain);

                // We insert it into a vector so that we can reuse `execute_block_range`
                let mut block_range_data = vec![transaction_data];

                // We must execute the block range once first to ensure that all data required by blockifier is chached
                info!("filling up execution cache");
                execute_block_range(&mut block_range_data);

                // Benchmark run should make no api requests as all data is cached
                // To ensure this, we disable the inner StateReader
                for (cached_state, ..) in &mut block_range_data {
                    cached_state.state.disable();
                }

                block_range_data
            };

            {
                let _benchmark_span = info_span!("benchmarking transaction").entered();
                let before_execution = Instant::now();

                for _ in 0..number_of_runs {
                    execute_block_range(&mut block_range_data);
                }

                let execution_time = before_execution.elapsed();
                let total_run_time = execution_time.as_secs_f64();
                let average_run_time = total_run_time.div(number_of_runs as f64);
                info!(
                    tx = tx,
                    block = block.0,
                    number_of_runs,
                    total_run_time,
                    average_run_time,
                    "benchmark finished",
                );
            }
        }
    }
}

fn parse_network(network: &str) -> RpcChain {
    match network.to_lowercase().as_str() {
        "mainnet" => RpcChain::MainNet,
        "testnet" => RpcChain::TestNet,
        "testnet2" => RpcChain::TestNet2,
        _ => panic!("Invalid network name, it should be one of: mainnet, testnet, testnet2"),
    }
}

fn build_cached_state(network: &str, block_number: u64) -> CachedState<RpcStateReader> {
    let previous_block_number = BlockNumber(block_number);
    let rpc_chain = parse_network(network);
    let rpc_reader = RpcStateReader::new(rpc_chain, previous_block_number);

    CachedState::new(rpc_reader)
}

fn show_execution_data(
    state: &mut CachedState<RpcStateReader>,
    tx_hash: String,
    chain: &str,
    block_number: u64,
    charge_fee: bool,
) {
    let _transaction_execution_span = info_span!("transaction", hash = tx_hash, chain).entered();

    info!("starting execution");

    let previous_block_number = BlockNumber(block_number - 1);

    let execution_info = match execute_tx_configurable(
        state,
        &tx_hash,
        previous_block_number,
        false,
        true,
        charge_fee,
    ) {
        Ok(x) => x,
        Err(error_reason) => {
            error!("execution failed unexpectedly: {}", error_reason);
            return;
        }
    };

    #[cfg(feature = "state_dump")]
    {
        use std::path::Path;
        #[cfg(feature = "only_cairo_vm")]
        let root = Path::new("state_dumps/vm");
        #[cfg(not(feature = "only_cairo_vm"))]
        let root = Path::new("state_dumps/native");
        let root = root.join(format!("block{}", block_number));

        let mut path = root.join(&tx_hash);
        path.set_extension("json");

        state_dump::dump_state_diff(state, &execution_info, &path).unwrap();
    }

    let transaction_hash = TransactionHash(StarkHash::from_hex(&tx_hash).unwrap());
    match state.state.get_transaction_receipt(&transaction_hash) {
        Ok(rpc_receipt) => {
            compare_execution(execution_info, rpc_receipt);
        }
        Err(_) => {
            error!(
                transaction_hash = tx_hash,
                chain = chain,
                "failed to get transaction receipt, could not compare to rpc"
            );
        }
    };
}

fn compare_execution(
    execution: TransactionExecutionInfo,
    rpc_receipt: RpcTransactionReceipt,
) -> bool {
    let reverted = execution.is_reverted();
    let rpc_reverted = matches!(
        rpc_receipt.execution_status,
        TransactionExecutionStatus::Reverted(_)
    );

    let status_matches = reverted == rpc_reverted;

    let da_gas = &execution.receipt.da_gas;
    let da_gas_str = format!(
        "{{ l1_da_gas: {}, l1_gas: {} }}",
        da_gas.l1_data_gas, da_gas.l1_gas
    );

    let exec_rsc = &execution.receipt.resources.starknet_resources;

    let events_and_msgs = format!(
        "{{ events_number: {}, l2_to_l1_messages_number: {} }}",
        exec_rsc.n_events + 1,
        exec_rsc.message_cost_info.l2_to_l1_payload_lengths.len(),
    );
    let rpc_events_and_msgs = format!(
        "{{ events_number: {}, l2_to_l1_messages_number: {} }}",
        rpc_receipt.events.len(),
        rpc_receipt.messages_sent.len(),
    );

    // currently adding 1 because the sequencer is counting only the
    // events produced by the inner calls of a callinfo
    let events_match = exec_rsc.n_events + 1 == rpc_receipt.events.len();
    let msgs_match = rpc_receipt.messages_sent.len()
        == exec_rsc.message_cost_info.l2_to_l1_payload_lengths.len();

    let events_msgs_match = events_match && msgs_match;

    let state_changes = exec_rsc.state_changes_for_fee;
    let state_changes_for_fee_str = format!(
        "{{ n_class_hash_updates: {}, n_compiled_class_hash_updates: {}, n_modified_contracts: {}, n_storage_updates: {} }}",
        state_changes.n_class_hash_updates,
        state_changes.n_compiled_class_hash_updates,
        state_changes.n_modified_contracts,
        state_changes.n_storage_updates
    );

    let execution_gas = execution.receipt.fee;
    let rpc_gas = rpc_receipt.actual_fee;
    debug!(?execution_gas, ?rpc_gas, "execution actual fee");

    if !status_matches || !events_msgs_match {
        let root_of_error = if !status_matches {
            "EXECUTION STATUS DIVERGED"
        } else if !(events_match || msgs_match) {
            "MESSAGE AND EVENT COUNT DIVERGED"
        } else if !events_match {
            "EVENT COUNT DIVERGED"
        } else {
            "MESSAGE COUNT DIVERGED"
        };

        error!(
            reverted,
            rpc_reverted,
            root_of_error = root_of_error,
            execution_error_message = execution.revert_error,
            n_events_and_messages = events_and_msgs,
            rpc_n_events_and_msgs = rpc_events_and_msgs,
            da_gas = da_gas_str,
            state_changes_for_fee_str,
            "rpc and execution status diverged"
        );

        false
    } else {
        info!(
            reverted,
            rpc_reverted,
            execution_error_message = execution.revert_error,
            n_events_and_messages = events_and_msgs,
            rpc_n_events_and_msgs = rpc_events_and_msgs,
            da_gas = da_gas_str,
            state_changes_for_fee_str,
            "execution finished successfully"
        );
<<<<<<< HEAD
    }

    #[cfg(feature = "with-state-dump")]
    {
        use std::path::Path;

        let root = if cfg!(feature = "only_cairo_vm") {
            Path::new("state_dumps/vm")
        } else if cfg!(feature = "use-sierra-emu") {
            Path::new("state_dumps/emu")
        } else {
            Path::new("state_dumps/native")
        };

        let root = root.join(format!("block{}", block_number));
=======
>>>>>>> 0fcec273

        true
    }
}

fn get_transaction_hashes(
    network: &str,
    block_number: u64,
) -> Result<Vec<TransactionHash>, StateError> {
    let network = parse_network(network);
    let block_value = BlockNumber(block_number);
    let rpc_state = RpcStateReader::new(network, block_value);
    Ok(rpc_state.get_block_with_tx_hashes()?.transactions)
}

fn set_global_subscriber() {
    #[cfg(not(feature = "structured_logging"))]
    let default_env_filter =
        EnvFilter::try_new("replay=info").expect("hard-coded env filter should be valid");

    #[cfg(feature = "structured_logging")]
    let default_env_filter =
        EnvFilter::try_new("replay=info,blockifier=info,rpc_state_reader=info,cairo_native=info")
            .expect("hard-coded env filter should be valid");

    let env_filter = EnvFilter::try_from_default_env().unwrap_or(default_env_filter);

    let subscriber = tracing_subscriber::fmt()
        .with_env_filter(env_filter)
        .with_file(false)
        .with_line_number(false);

    #[cfg(not(feature = "structured_logging"))]
    let subscriber = subscriber.pretty();
    #[cfg(feature = "structured_logging")]
    let subscriber = subscriber.json();

    subscriber.finish().init();
}<|MERGE_RESOLUTION|>--- conflicted
+++ resolved
@@ -295,11 +295,14 @@
     #[cfg(feature = "state_dump")]
     {
         use std::path::Path;
-        #[cfg(feature = "only_cairo_vm")]
-        let root = Path::new("state_dumps/vm");
-        #[cfg(not(feature = "only_cairo_vm"))]
-        let root = Path::new("state_dumps/native");
-        let root = root.join(format!("block{}", block_number));
+
+        let root = if cfg!(feature = "only_cairo_vm") {
+            Path::new("state_dumps/vm")
+        } else if cfg!(feature = "use-sierra-emu") {
+            Path::new("state_dumps/emu")
+        } else {
+            Path::new("state_dumps/native")
+        };
 
         let mut path = root.join(&tx_hash);
         path.set_extension("json");
@@ -409,24 +412,6 @@
             state_changes_for_fee_str,
             "execution finished successfully"
         );
-<<<<<<< HEAD
-    }
-
-    #[cfg(feature = "with-state-dump")]
-    {
-        use std::path::Path;
-
-        let root = if cfg!(feature = "only_cairo_vm") {
-            Path::new("state_dumps/vm")
-        } else if cfg!(feature = "use-sierra-emu") {
-            Path::new("state_dumps/emu")
-        } else {
-            Path::new("state_dumps/native")
-        };
-
-        let root = root.join(format!("block{}", block_number));
-=======
->>>>>>> 0fcec273
 
         true
     }
