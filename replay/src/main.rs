--- conflicted
+++ resolved
@@ -304,28 +304,15 @@
         ..
     } = receipt;
 
-<<<<<<< HEAD
     println!("[RPC] Execution status: {:?}", execution_status);
     if let Some(revert_error) = revert_error {
-        println!("[SIR] Revert error: {}", revert_error);
-=======
-    if silent.is_none() || !silent.unwrap() {
-        println!("[RPC] Execution status: {:?}", execution_status);
-        if let Some(revert_error) = revert_error {
-            println!("[Blockifier] Revert error: {}", revert_error);
-        }
-        println!(
-            "[RPC] Actual fee: {} {}",
-            actual_fee.amount, actual_fee.unit
-        );
-        println!("[Blockifier] Actual fee: {:?} wei", blockifier_actual_fee);
->>>>>>> 3b426efe
+        println!("[Blockifier] Revert error: {}", revert_error);
     }
     println!(
         "[RPC] Actual fee: {} {}",
         actual_fee.amount, actual_fee.unit
     );
-    println!("[SIR] Actual fee: {:?} wei", sir_actual_fee);
+    println!("[Blockifier] Actual fee: {:?} wei", blockifier_actual_fee);
 }
 
 fn get_transaction_hashes(network: &str, block_number: u64) -> Result<Vec<String>, RpcStateError> {
