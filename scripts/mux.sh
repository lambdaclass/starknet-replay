--- conflicted
+++ resolved
@@ -81,14 +81,14 @@
 build_native() {
 	echo "Building replay for Cairo Native"
 	cargo build --quiet --release --features structured_logging,state_dump
-	rm ./target/release/replay-native
+	rm -f ./target/release/replay-native
 	mv ./target/release/replay ./target/release/replay-native
 }
 
 build_vm() {
 	echo "Building replay for Cairo VM"
 	cargo build --quiet --release --features structured_logging,state_dump,only_cairo_vm
-	rm ./target/release/replay-vm
+	rm -f ./target/release/replay-vm
 	mv ./target/release/replay ./target/release/replay-vm
 }
 
@@ -171,23 +171,10 @@
 
 	# Build binaries if required.
 	if [ "$SKIP" != "native" ]; then
-<<<<<<< HEAD
-		echo "Building replay for Cairo Native"
-		cargo build --quiet --release --features structured_logging,state_dump
-		rm -f ./target/release/replay-native
-		mv ./target/release/replay ./target/release/replay-native
-	fi
-	if [ "$SKIP" != "vm" ]; then
-		echo "Building replay for Cairo VM"
-		cargo build --quiet --release --features structured_logging,state_dump,only_cairo_vm
-		rm -f ./target/release/replay-vm
-		mv ./target/release/replay ./target/release/replay-vm
-=======
 		build_native
 	fi
 	if [ "$SKIP" != "vm" ]; then
 		build_vm
->>>>>>> 992d99f2
 	fi
 
 	# Spawn executors.
