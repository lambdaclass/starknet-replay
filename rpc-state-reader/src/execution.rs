use crate::{
    objects::BlockHeader,
    reader::{RpcStateReader, StateReader},
};
use anyhow::Context;
use blockifier::{
    blockifier::block::validated_gas_prices,
    bouncer::BouncerConfig,
    context::{BlockContext, ChainInfo},
    state::cached_state::CachedState,
    transaction::{
        account_transaction::ExecutionFlags, objects::TransactionExecutionInfo,
        transaction_execution::Transaction as BlockiTransaction,
        transactions::ExecutableTransaction,
    },
    versioned_constants::VersionedConstants,
};
<<<<<<< HEAD
use blockifier_reexecution::state_reader::compile::{
    legacy_to_contract_class_v0, sierra_to_versioned_contract_class_v1,
=======
use blockifier_reexecution::state_reader::{
    compile::{legacy_to_contract_class_v0, sierra_to_contact_class_v1},
    utils::get_fee_token_addresses,
>>>>>>> f8a8649a
};
use starknet::core::types::ContractClass;
use starknet_api::{
    block::{BlockInfo, BlockNumber, GasPrice, NonzeroGasPrice, StarknetVersion},
    contract_class::{ClassInfo, SierraVersion},
<<<<<<< HEAD
    core::ContractAddress,
    patricia_key,
    test_utils::MAX_FEE,
=======
    core::ChainId,
>>>>>>> f8a8649a
    transaction::{Transaction as SNTransaction, TransactionHash},
};

pub fn fetch_block_context(reader: &impl StateReader) -> anyhow::Result<BlockContext> {
    let block = reader.get_block_with_tx_hashes()?;

    let version = StarknetVersion::try_from(block.header.starknet_version.as_str())?;

    // we must use the starknet constants that corresponds to the starknet transaction's version
    let versioned_constants = VersionedConstants::get(&version)
        .unwrap_or_else(|_| VersionedConstants::latest_constants())
        .clone();

    let block_info = get_block_info(block.header);

    let chain_id = reader.get_chain_id();
    let fee_token_addresses = get_fee_token_addresses(&chain_id);
    let chain_info = ChainInfo {
        chain_id,
        fee_token_addresses,
    };

    Ok(BlockContext::new(
        block_info,
        chain_info,
        versioned_constants,
        BouncerConfig::max(),
    ))
}

pub fn fetch_blockifier_transaction(
    reader: &impl StateReader,
    flags: ExecutionFlags,
    hash: TransactionHash,
) -> anyhow::Result<BlockiTransaction> {
    let transaction = reader.get_transaction(&hash)?;

    let class_info = if let SNTransaction::Declare(declare) = &transaction {
        let class = reader.get_contract_class(&declare.class_hash())?;
        Some(get_class_info(class)?)
    } else {
        None
    };

    let fee = if let SNTransaction::L1Handler(_) = &transaction {
        Some(MAX_FEE)
    } else {
        None
    };

    let transaction = BlockiTransaction::from_api(transaction, hash, class_info, fee, None, flags)?;

    Ok(transaction)
}

/// Fetches and executes the given transaction.
///
/// Internally, it creates its own blank state, so it may fail when executing
/// a transaction in the middle of a block, if it depends on a previous transaction
/// of the same block.
///
/// It doesn't use the rpc cache.
pub fn execute_transaction(
    hash: &TransactionHash,
    block_number: BlockNumber,
    chain: ChainId,
    flags: ExecutionFlags,
) -> anyhow::Result<TransactionExecutionInfo> {
    let (transaction, context) = fetch_transaction(hash, block_number, chain.clone(), flags)?;

    let previous_block_number = block_number
        .prev()
        .context("block number had no previous")?;
    let previous_reader = RpcStateReader::new(chain, previous_block_number);
    let mut state = CachedState::new(previous_reader);
    let execution_info = transaction.execute(&mut state, &context)?;

    Ok(execution_info)
}

/// Fetches all information needed to execute a given transaction
///
/// Due to limitations in the CachedState, we need to fetch this information
/// separately, and can't be done with only the CachedState
///
/// It doesn't use the rpc cache. See `fetch_transaction_w_state` to specify a custom reader.
pub fn fetch_transaction(
    hash: &TransactionHash,
    block_number: BlockNumber,
    chain: ChainId,
    flags: ExecutionFlags,
) -> anyhow::Result<(BlockiTransaction, BlockContext)> {
    let reader = RpcStateReader::new(chain, block_number);
    let transaction = fetch_blockifier_transaction(&reader, flags, *hash)?;
    let context = fetch_block_context(&reader)?;

    Ok((transaction, context))
}

/// Fetches all information needed to execute a given transaction
///
/// Like `fetch_transaction`, but with a custom reader.
pub fn fetch_transaction_with_state(
    reader: &impl StateReader,
    hash: &TransactionHash,
    flags: ExecutionFlags,
) -> anyhow::Result<(BlockiTransaction, BlockContext)> {
    let transaction = fetch_blockifier_transaction(reader, flags, *hash)?;
    let context = fetch_block_context(reader)?;

    Ok((transaction, context))
}

/// Derives `BlockInfo` from the `BlockHeader`
pub fn get_block_info(header: BlockHeader) -> BlockInfo {
    fn parse_gas_price(price: GasPrice) -> NonzeroGasPrice {
        NonzeroGasPrice::new(price).unwrap_or(NonzeroGasPrice::MIN)
    }

    BlockInfo {
        block_number: header.block_number,
        sequencer_address: header.sequencer_address,
        block_timestamp: header.timestamp,
        gas_prices: validated_gas_prices(
            parse_gas_price(header.l1_gas_price.price_in_wei),
            parse_gas_price(header.l1_gas_price.price_in_fri),
            parse_gas_price(header.l1_data_gas_price.price_in_wei),
            parse_gas_price(header.l1_data_gas_price.price_in_fri),
            NonzeroGasPrice::MIN,
            NonzeroGasPrice::MIN,
        ),
        use_kzg_da: true,
    }
}

/// Derives `ClassInfo` from the `ContractClass`
pub fn get_class_info(class: ContractClass) -> anyhow::Result<ClassInfo> {
    match class {
        ContractClass::Sierra(sierra) => {
            let abi_length = sierra.abi.len();
            let sierra_length = sierra.sierra_program.len();
            let (contract_class, version) = sierra_to_versioned_contract_class_v1(sierra)?;
            Ok(ClassInfo::new(
                &contract_class,
                sierra_length,
                abi_length,
                version,
            )?)
        }
        ContractClass::Legacy(legacy) => {
            let abi_length = legacy
                .abi
                .clone()
                .expect("legendary contract should have abi")
                .len();
            Ok(ClassInfo::new(
                &legacy_to_contract_class_v0(legacy)?,
                0,
                abi_length,
                SierraVersion::DEPRECATED,
            )?)
        }
    }
}

#[cfg(test)]
mod tests {
    use std::{
        collections::{HashMap, HashSet},
        thread,
    };

    use blockifier::{
        execution::call_info::{CallInfo, ChargedResources, EventSummary, ExecutionSummary},
        fee::resources::{StarknetResources, StateResources},
        state::cached_state::StateChangesCount,
        transaction::account_transaction::ExecutionFlags,
    };
    use cairo_vm::{
        types::builtin_name::BuiltinName, vm::runners::cairo_runner::ExecutionResources,
    };
    use pretty_assertions_sorted::assert_eq_sorted;
    use starknet_api::{
        block::{BlockNumber, FeeType},
        class_hash,
        core::ContractAddress,
        execution_resources::{GasAmount, GasVector},
        felt, patricia_key,
        state::StorageKey,
    };
    use test_case::test_case;

    use super::*;
    use crate::objects::RpcCallInfo;

    #[test_case(
        "0x00b6d59c19d5178886b4c939656167db0660fe325345138025a3cc4175b21897",
        200304,
        ChainId::Mainnet
        => ignore["Doesn't revert in newest blockifier version"]
    )]
    #[test_case(
        "0x02b28b4846a756e0cec6385d6d13f811e745a88c7e75a3ebc5fead5b4af152a3",
        200303,
        ChainId::Mainnet
        => ignore["broken on both due to a cairo-vm error"]
    )]
    fn blockifier_test_case_reverted_tx(hash: &str, block_number: u64, chain: ChainId) {
        let hash = TransactionHash(felt!(hash));
        let block_number = BlockNumber(block_number);
        let flags = ExecutionFlags {
            only_query: false,
            charge_fee: false,
            validate: true,
        };

        let tx_info = execute_transaction(&hash, block_number, chain.clone(), flags).unwrap();

        let next_reader = RpcStateReader::new(chain.clone(), block_number);
        let trace = next_reader.get_transaction_trace(&hash).unwrap();

        assert_eq!(
            tx_info.revert_error.map(|r| r.to_string()),
            trace.execute_invocation.unwrap().revert_reason
        );

        // We can't currently compare fee values
    }

    #[test_case(
        // Declare tx
        "0x60506c49e65d84e2cdd0e9142dc43832a0a59cb6a9cbcce1ab4f57c20ba4afb",
        347900,
        ChainId::Mainnet
        => ignore
    )]
    #[test_case(
        "0x014640564509873cf9d24a311e1207040c8b60efd38d96caef79855f0b0075d5",
        90007,
        ChainId::Mainnet
    )]
    #[test_case(
        "0x025844447697eb7d5df4d8268b23aef6c11de4087936048278c2559fc35549eb",
        197001,
        ChainId::Mainnet
    )]
    #[test_case(
        "0x00164bfc80755f62de97ae7c98c9d67c1767259427bcf4ccfcc9683d44d54676",
        197001,
        ChainId::Mainnet
    )]
    #[test_case(
        "0x05d200ef175ba15d676a68b36f7a7b72c17c17604eda4c1efc2ed5e4973e2c91",
        169929,
        ChainId::Mainnet
    )]
    #[test_case(
        "0x0528ec457cf8757f3eefdf3f0728ed09feeecc50fd97b1e4c5da94e27e9aa1d6",
        169929,
        ChainId::Mainnet
        => ignore
    )]
    #[test_case(
        "0x0737677385a30ec4cbf9f6d23e74479926975b74db3d55dc5e46f4f8efee41cf",
        169929,
        ChainId::Mainnet
        => ignore
    )]
    #[test_case(
        "0x026c17728b9cd08a061b1f17f08034eb70df58c1a96421e73ee6738ad258a94c",
        169929,
        ChainId::Mainnet
    )]
    #[test_case(
        // review later
        "0x0743092843086fa6d7f4a296a226ee23766b8acf16728aef7195ce5414dc4d84",
        186549,
        ChainId::Mainnet
    )]
    #[test_case(
        // fails in blockifier
        "0x00724fc4a84f489ed032ebccebfc9541eb8dc64b0e76b933ed6fc30cd6000bd1",
        186552,
        ChainId::Mainnet
        => ignore
    )]
    #[test_case(
        "0x176a92e8df0128d47f24eebc17174363457a956fa233cc6a7f8561bfbd5023a",
        317093,
        ChainId::Mainnet
    )]
    #[test_case(
        "0x04db9b88e07340d18d53b8b876f28f449f77526224afb372daaf1023c8b08036",
        398052,
        ChainId::Mainnet
    )]
    #[test_case(
        "0x5a5de1f42f6005f3511ea6099daed9bcbcf9de334ee714e8563977e25f71601",
        281514,
        ChainId::Mainnet
    )]
    #[test_case(
        "0x26be3e906db66973de1ca5eec1ddb4f30e3087dbdce9560778937071c3d3a83",
        351269,
        ChainId::Mainnet
    )]
    #[test_case(
        "0x4f552c9430bd21ad300db56c8f4cae45d554a18fac20bf1703f180fac587d7e",
        351226,
        ChainId::Mainnet
    )]
    // DeployAccount for different account providers:

    // OpenZeppelin (v0.7.0)
    #[test_case(
        "0x04df8a364233d995c33c7f4666a776bf458631bec2633e932b433a783db410f8",
        422882,
        ChainId::Mainnet
    )]
    // Argent X (v5.7.0)
    #[test_case(
        "0x74820d4a1ac6e832a51a8938959e6f15a247f7d34daea2860d4880c27bc2dfd",
        475946,
        ChainId::Mainnet
        => ignore
    )]
    #[test_case(
        "0x41497e62fb6798ff66e4ad736121c0164cdb74005aa5dab025be3d90ad4ba06",
        638867,
        ChainId::Mainnet
    )]
    #[test_case(
        "0x7805c2bf5abaf4fe0eb1db7b7be0486a14757b4bf96634c828d11c07e4a763c",
        641976,
        ChainId::Mainnet
        => ignore
    )]
    #[test_case(
        "0x73ef9cde09f005ff6f411de510ecad4cdcf6c4d0dfc59137cff34a4fc74dfd",
        654001,
        ChainId::Mainnet
    )]
    #[test_case(
        "0x75d7ef42a815e4d9442efcb509baa2035c78ea6a6272ae29e87885788d4c85e",
        654001,
        ChainId::Mainnet
    )]
    #[test_case(
        "0x1ecb4b825f629eeb9816ddfd6905a85f6d2c89995907eacaf6dc64e27a2c917",
        654001,
        ChainId::Mainnet
    )]
    #[test_case(
        "0x70d83cb9e25f1e9f7be2608f72c7000796e4a222c1ed79a0ea81abe5172557b",
        654001,
        ChainId::Mainnet
    )]
    #[test_case(
        "0x670321c71835004fcab639e871ef402bb807351d126ccc4d93075ff2c31519d",
        654001,
        ChainId::Mainnet
    )]
    #[test_case(
        "0x5896b4db732cfc57ce5d56ece4dfa4a514bd435a0ee80dc79b37e60cdae5dd6",
        653001,
        ChainId::Mainnet
        => ignore["takes to long"]
    )]
    #[test_case(
        "0x5a030fd81f14a1cf29a2e5259d3f2c9960018ade2d135269760e6fb4802ac02",
        653001,
        ChainId::Mainnet
        => ignore["halts execution"]
    )]
    #[test_case(
        "0x2d2bed435d0b43a820443aad2bc9e3d4fa110c428e65e422101dfa100ba5664",
        653001,
        ChainId::Mainnet
        => ignore
    )]
    #[test_case(
        "0x3330b29e8b99dedef79f5c7cdc2b510c590155add29dcc5e2f92d176d8e19d",
        653001,
        ChainId::Mainnet
        => ignore
    )]
    fn blockifier_tx(hash: &str, block_number: u64, chain: ChainId) {
        let hash = TransactionHash(felt!(hash));
        let block_number = BlockNumber(block_number);
        let flags = ExecutionFlags {
            only_query: false,
            charge_fee: false,
            validate: true,
        };

        let tx_info = execute_transaction(&hash, block_number, chain.clone(), flags).unwrap();

        let next_reader = RpcStateReader::new(chain.clone(), block_number);
        let trace = next_reader.get_transaction_trace(&hash).unwrap();

        // We cannot currently check fee & resources

        // Compare tx CallInfos against trace RpcCallInfos
        // Note: This will check calldata, retdata, internal calls and make sure the tx is not reverted.
        // It will not chekced accessed or modified storage, messanges, and events (as they are not currenlty part of the RpcCallInfo)
        assert_eq_sorted!(
            tx_info.validate_call_info.map(|ref ci| ci.into()),
            trace.validate_invocation
        );
        assert_eq_sorted!(
            tx_info.execute_call_info.map(|ref ci| ci.into()),
            trace.execute_invocation
        );
        //assert_eq!(tx_info.fee_transfer_call_info.map(|ref ci| ci.into()), trace.fee_transfer_invocation); TODO: fix charge_fee
    }

    // test cairo-vm's tx execution against cairo-native, using only_cairo_vm feature
    #[test_case(
        "0x04ba569a40a866fd1cbb2f3d3ba37ef68fb91267a4931a377d6acc6e5a854f9a",
        648462,
        ChainId::Mainnet,
        GasVector { l1_gas: GasAmount(0), l1_data_gas: GasAmount(192), l2_gas: GasAmount(0) },
        7,
        3,
        0,
        None,
        StateChangesCount {
            n_storage_updates: 2,
            n_class_hash_updates: 0,
            n_compiled_class_hash_updates: 0,
            n_modified_contracts: 1,
        },
        false,
        1,
        ExecutionSummary {
            charged_resources: ChargedResources {
                vm_resources: ExecutionResources {
                    n_steps: 3035,
                    n_memory_holes: 74,
                    builtin_instance_counter: HashMap::from_iter([
                        (BuiltinName::pedersen, 4),
                        (BuiltinName::range_check, 75),
                    ]),
                },
                gas_consumed: GasAmount(
                    0,
                ),
            },
            executed_class_hashes: HashSet::from_iter([
                class_hash!("0x816dd0297efc55dc1e7559020a3a825e81ef734b558f03c83325d4da7e6253"),
                class_hash!("0x4ad3c1dc8413453db314497945b6903e1c766495a1e60492d44da9c2a986e4b"),
            ]),
            visited_storage_entries: HashSet::from_iter([
                (
                    ContractAddress(
                        patricia_key!("0x4718f5a0fc34cc1af16a1cdee98ffb20c31f5cd61d6ab07201858f4287c938d"),
                    ),
                    StorageKey(
                        patricia_key!(
                            "0x558d16edafba7ea87e7b3e97642103a3b83511a8439f83d345c8cc1fb8c1cea"
                        ),
                    ),
                ),
                (
                    ContractAddress(
                        patricia_key!(
                            "0x301976036fab639ccfd796c13864cd6988e6d0449b0ca749fd505b83d57fcc4"
                        ),
                    ),
                    StorageKey(
                        patricia_key!(
                            "0x3779d024ee75b674955ff5025ec51faffd55610d2f586d2f7a4ce7b6b5d2463"
                        ),
                    ),
                ),
                (
                    ContractAddress(
                        patricia_key!(
                            "0x301976036fab639ccfd796c13864cd6988e6d0449b0ca749fd505b83d57fcc4"
                        ),
                    ),
                    StorageKey(
                        patricia_key!(
                            "0x282372af1ee63ce325edc788cde17330918ef2f8b9a33039b5bd8dcf192ec76"
                        ),
                    ),
                ),
                (
                    ContractAddress(
                        patricia_key!(
                            "0x4718f5a0fc34cc1af16a1cdee98ffb20c31f5cd61d6ab07201858f4287c938d"
                        ),
                    ),
                    StorageKey(
                        patricia_key!(
                            "0x558d16edafba7ea87e7b3e97642103a3b83511a8439f83d345c8cc1fb8c1ceb"
                        ),
                    ),
                ),
                (
                    ContractAddress(
                        patricia_key!(
                            "0x4718f5a0fc34cc1af16a1cdee98ffb20c31f5cd61d6ab07201858f4287c938d"
                        ),
                    ),
                    StorageKey(
                        patricia_key!(
                            "0x4531ecd0aefdd998d337d3dfc40af9bb3512edac441f2a31e0d499233086fec"
                        ),
                    ),
                ),
                (
                    ContractAddress(
                        patricia_key!(
                            "0x4718f5a0fc34cc1af16a1cdee98ffb20c31f5cd61d6ab07201858f4287c938d"
                        ),
                    ),
                    StorageKey(
                        patricia_key!(
                            "0x4531ecd0aefdd998d337d3dfc40af9bb3512edac441f2a31e0d499233086feb"
                        ),
                    ),
                ),
            ]),
            l2_to_l1_payload_lengths: vec![],
            event_summary: EventSummary {
                n_events: 1,
                total_event_keys: 1,
                total_event_data_size: 4,
            },
        }
    )]
    #[test_case(
        "0x0355059efee7a38ba1fd5aef13d261914608dce7bdfacad92a71e396f0ad7a77",
        661815,
        ChainId::Mainnet,
        GasVector { l1_gas: GasAmount(0), l1_data_gas: GasAmount(320), l2_gas: GasAmount(0) },
        9,
        2,
        0,
        None,
        StateChangesCount {
            n_storage_updates: 3,
            n_class_hash_updates: 0,
            n_compiled_class_hash_updates: 0,
            n_modified_contracts: 2,
        },
        false,
        0,
        ExecutionSummary {
            charged_resources: ChargedResources {
                vm_resources: ExecutionResources {
                    n_steps: 3457,
                    n_memory_holes: 26,
                    builtin_instance_counter: HashMap::from_iter([
                        (BuiltinName::pedersen, 4),
                        (BuiltinName::range_check, 74),
                    ]),
                },
                gas_consumed: GasAmount(
                    0,
                ),
            },
            executed_class_hashes: HashSet::from_iter([
                class_hash!("0x309c042d3729173c7f2f91a34f04d8c509c1b292d334679ef1aabf8da0899cc"),
                class_hash!("0x4ad3c1dc8413453db314497945b6903e1c766495a1e60492d44da9c2a986e4b"),
                class_hash!("0x3530cc4759d78042f1b543bf797f5f3d647cde0388c33734cf91b7f7b9314a9"),
            ]),
            visited_storage_entries: HashSet::from_iter([
                (
                    ContractAddress(
                        patricia_key!(
                            "0x269ea391a9c99cb6cee43ff589169f547cbc48d7554fdfbbfa7f97f516da700"
                        ),
                    ),
                    StorageKey(
                        patricia_key!(
                            "0xf920571b9f85bdd92a867cfdc73319d0f8836f0e69e06e4c5566b6203f75cc"
                        ),
                    ),
                ),
                (
                    ContractAddress(
                        patricia_key!(
                            "0x4718f5a0fc34cc1af16a1cdee98ffb20c31f5cd61d6ab07201858f4287c938d"
                        ),
                    ),
                    StorageKey(
                        patricia_key!(
                            "0x4009513ce606f0ec0973e1bd057b7a36ac14f1a203569e30713140e5c928dad"
                        ),
                    ),
                ),
                (
                    ContractAddress(
                        patricia_key!(
                            "0x4718f5a0fc34cc1af16a1cdee98ffb20c31f5cd61d6ab07201858f4287c938d"
                        ),
                    ),
                    StorageKey(
                        patricia_key!(
                            "0x4009513ce606f0ec0973e1bd057b7a36ac14f1a203569e30713140e5c928dac"
                        ),
                    ),
                ),
                (
                    ContractAddress(
                        patricia_key!(
                            "0x4718f5a0fc34cc1af16a1cdee98ffb20c31f5cd61d6ab07201858f4287c938d"
                        ),
                    ),
                    StorageKey(
                        patricia_key!(
                            "0x5460e3ada357c552adbe9fdd830aabe59b7a3b43284240fb606458be8c6e0a"
                        ),
                    ),
                ),
                (
                    ContractAddress(
                        patricia_key!(
                            "0x4718f5a0fc34cc1af16a1cdee98ffb20c31f5cd61d6ab07201858f4287c938d"
                        ),
                    ),
                    StorageKey(
                        patricia_key!(
                            "0x5460e3ada357c552adbe9fdd830aabe59b7a3b43284240fb606458be8c6e09"
                        ),
                    ),
                ),
            ]),
            l2_to_l1_payload_lengths: vec![],
            event_summary: EventSummary {
                n_events: 2,
                total_event_keys: 2,
                total_event_data_size: 7,
            },
        }
    )]
    #[test_case(
        "0x05324bac55fb9fb53e738195c2dcc1e7fed1334b6db824665e3e984293bec95e",
        662246,
        ChainId::Mainnet,
        GasVector { l1_gas: GasAmount(0), l1_data_gas: GasAmount(320), l2_gas: GasAmount(0) },
        9,
        2,
        0,
        None,
        StateChangesCount {
            n_storage_updates: 3,
            n_class_hash_updates: 0,
            n_compiled_class_hash_updates: 0,
            n_modified_contracts: 2,
        },
        false,
        1,
        ExecutionSummary {
            charged_resources: ChargedResources {
                vm_resources: ExecutionResources {
                    n_steps: 3457,
                    n_memory_holes: 26,
                    builtin_instance_counter: HashMap::from_iter([
                        (BuiltinName::pedersen, 4),
                        (BuiltinName::range_check, 74),
                    ]),
                },
                gas_consumed: GasAmount(
                    0,
                ),
            },
            executed_class_hashes: HashSet::from_iter([
                class_hash!("0x25ec026985a3bf9d0cc1fe17326b245dfdc3ff89b8fde106542a3ea56c5a918"),
                class_hash!("0x33434ad846cdd5f23eb73ff09fe6fddd568284a0fb7d1be20ee482f044dabe2"),
                class_hash!("0x4ad3c1dc8413453db314497945b6903e1c766495a1e60492d44da9c2a986e4b"),
                ]),
            visited_storage_entries: HashSet::from_iter([
                (
                    ContractAddress(
                        patricia_key!(
                            "0x4718f5a0fc34cc1af16a1cdee98ffb20c31f5cd61d6ab07201858f4287c938d"
                        ),
                    ),
                    StorageKey(
                        patricia_key!(
                            "0x15ce587ff19a4baa941545deb4359e7d29b8ea3b224829a514425adbc5371d3"
                        ),
                    ),
                ),
                (
                    ContractAddress(
                        patricia_key!(
                            "0x4718f5a0fc34cc1af16a1cdee98ffb20c31f5cd61d6ab07201858f4287c938d"
                        ),
                    ),
                    StorageKey(
                        patricia_key!(
                            "0x15ce587ff19a4baa941545deb4359e7d29b8ea3b224829a514425adbc5371d2"
                        ),
                    ),
                ),
                (
                    ContractAddress(
                        patricia_key!(
                            "0x4718f5a0fc34cc1af16a1cdee98ffb20c31f5cd61d6ab07201858f4287c938d"
                        ),
                    ),
                    StorageKey(
                        patricia_key!(
                            "0x3aeff2c4fa75aace8f3974aa291ed288c2946cb2c89d3d45f43ec2e3d341266"
                        ),
                    ),
                ),
                (
                    ContractAddress(
                        patricia_key!(
                            "0x4718f5a0fc34cc1af16a1cdee98ffb20c31f5cd61d6ab07201858f4287c938d"
                        ),
                    ),
                    StorageKey(
                        patricia_key!(
                            "0x3aeff2c4fa75aace8f3974aa291ed288c2946cb2c89d3d45f43ec2e3d341267"
                        ),
                    ),
                ),
                (
                    ContractAddress(
                        patricia_key!(
                            "0x69a7818562b608ce8c5d0039e7f6d1c6ee55f36978f633b151858d85c022d2f"
                        ),
                    ),
                    StorageKey(
                        patricia_key!(
                            "0xf920571b9f85bdd92a867cfdc73319d0f8836f0e69e06e4c5566b6203f75cc"
                        ),
                    ),
                ),
            ]),
            l2_to_l1_payload_lengths: vec![],
            event_summary: EventSummary {
                n_events: 2,
                total_event_keys: 2,
                total_event_data_size: 7,
            },
        }
    )]
    #[test_case(
        "0x670321c71835004fcab639e871ef402bb807351d126ccc4d93075ff2c31519d",
        654001,
        ChainId::Mainnet,
        GasVector { l1_gas: GasAmount(0), l1_data_gas: GasAmount(320), l2_gas: GasAmount(0) },
        7,
        2,
        0,
        None,
        StateChangesCount {
            n_storage_updates: 3,
            n_class_hash_updates: 0,
            n_compiled_class_hash_updates: 0,
            n_modified_contracts: 2,
        },
        false,
        0,
        ExecutionSummary {
            charged_resources: ChargedResources {
                vm_resources: ExecutionResources {
                    n_steps: 3938,
                    n_memory_holes: 63,
                    builtin_instance_counter: HashMap::from_iter([
                        (BuiltinName::pedersen, 4),
                        (BuiltinName::range_check, 76),
                    ]),
                },
                gas_consumed: GasAmount(
                    0,
                ),
            },
            executed_class_hashes: HashSet::from_iter([
                class_hash!("0x1a736d6ed154502257f02b1ccdf4d9d1089f80811cd6acad48e6b6a9d1f2003"),
                class_hash!("0x5ffbcfeb50d200a0677c48a129a11245a3fc519d1d98d76882d1c9a1b19c6ed"),
            ]),
            visited_storage_entries: HashSet::from_iter([
                (
                    ContractAddress(
                        patricia_key!(
                            "0x53c91253bc9682c04929ca02ed00b3e423f6710d2ee7e0d5ebb06f3ecf368a8"
                        ),
                    ),
                    StorageKey(
                        patricia_key!(
                            "0x6e73f308bbb7e97d64ea61262979f73ade2cad94f7d2a8b9c4a9d6debbf27ef"
                        ),
                    ),
                ),
                (
                    ContractAddress(
                        patricia_key!(
                            "0x53c91253bc9682c04929ca02ed00b3e423f6710d2ee7e0d5ebb06f3ecf368a8"
                        ),
                    ),
                    StorageKey(
                        patricia_key!(
                            "0x547f8114927592559689f3723f98f995af7f74cbda36db122195f71cf3c2693"
                        ),
                    ),
                ),
                (
                    ContractAddress(
                        patricia_key!(
                            "0x53c91253bc9682c04929ca02ed00b3e423f6710d2ee7e0d5ebb06f3ecf368a8"
                        ),
                    ),
                    StorageKey(
                        patricia_key!(
                            "0x547f8114927592559689f3723f98f995af7f74cbda36db122195f71cf3c2692"
                        ),
                    ),
                ),
                (
                    ContractAddress(
                        patricia_key!(
                            "0x53c91253bc9682c04929ca02ed00b3e423f6710d2ee7e0d5ebb06f3ecf368a8"
                        ),
                    ),
                    StorageKey(
                        patricia_key!(
                            "0x6e73f308bbb7e97d64ea61262979f73ade2cad94f7d2a8b9c4a9d6debbf27ee"
                        ),
                    ),
                ),
            ]),
            l2_to_l1_payload_lengths: vec![],
            event_summary: EventSummary {
                n_events: 2,
                total_event_keys: 3,
                total_event_data_size: 7,
            },
        }
    )]
    #[test_case(
        "0x06962f11a96849ebf05cd222313858a93a8c5f300493ed6c5859dd44f5f2b4e3",
        654770,
        ChainId::Mainnet,
        GasVector { l1_gas: GasAmount(0), l1_data_gas: GasAmount(320), l2_gas: GasAmount(0) },
        7,
        2,
        0,
        None,
        StateChangesCount {
            n_storage_updates: 3,
            n_class_hash_updates: 0,
            n_compiled_class_hash_updates: 0,
            n_modified_contracts: 2,
        },
        false,
        1,
        ExecutionSummary {
            charged_resources: ChargedResources {
                vm_resources: ExecutionResources {
                    n_steps: 3411,
                    n_memory_holes: 30,
                    builtin_instance_counter: HashMap::from_iter([
                        (BuiltinName::pedersen, 4),
                        (BuiltinName::range_check, 76),
                    ]),
                },
                gas_consumed: GasAmount(
                    0,
                ),
            },
            executed_class_hashes: HashSet::from_iter([
                class_hash!("0x1a736d6ed154502257f02b1ccdf4d9d1089f80811cd6acad48e6b6a9d1f2003"),
                class_hash!("0x4ad3c1dc8413453db314497945b6903e1c766495a1e60492d44da9c2a986e4b"),
            ]),
            visited_storage_entries: HashSet::from_iter([
                (
                    ContractAddress(
                        patricia_key!(
                            "0x4718f5a0fc34cc1af16a1cdee98ffb20c31f5cd61d6ab07201858f4287c938d"
                        ),
                    ),
                    StorageKey(
                        patricia_key!(
                            "0xb1c927d569cd996d8f1c1b677ccee5bc7fe8e0f97f706d1cce28f5fd17b44d"
                        ),
                    ),
                ),
                (
                    ContractAddress(
                        patricia_key!(
                            "0x4718f5a0fc34cc1af16a1cdee98ffb20c31f5cd61d6ab07201858f4287c938d"
                        ),
                    ),
                    StorageKey(
                        patricia_key!(
                            "0xb1c927d569cd996d8f1c1b677ccee5bc7fe8e0f97f706d1cce28f5fd17b44e"
                        ),
                    ),
                ),
                (
                    ContractAddress(
                        patricia_key!(
                            "0x4718f5a0fc34cc1af16a1cdee98ffb20c31f5cd61d6ab07201858f4287c938d"
                        ),
                    ),
                    StorageKey(
                        patricia_key!("0x26e662f47f90b15254e3da267636a7893da2164e73385b47acdf2605d70350b"),
                    ),
                ),
                (
                    ContractAddress(
                        patricia_key!("0x4718f5a0fc34cc1af16a1cdee98ffb20c31f5cd61d6ab07201858f4287c938d"),
                    ),
                    StorageKey(
                        patricia_key!("0x26e662f47f90b15254e3da267636a7893da2164e73385b47acdf2605d70350c"),
                    ),
                ),
            ]),
            l2_to_l1_payload_lengths: vec![],
            event_summary: EventSummary {
                n_events: 2,
                total_event_keys: 3,
                total_event_data_size: 7,
            },
        }
    )]
    #[test_case(
        "0x078b81326882ecd2dc6c5f844527c3f33e0cdb52701ded7b1aa4d220c5264f72",
        653019,
        ChainId::Mainnet,
        GasVector { l1_gas: GasAmount(0), l1_data_gas: GasAmount(640), l2_gas: GasAmount(0) },
        28,
        2,
        0,
        None,
        StateChangesCount {
            n_storage_updates: 7,
            n_class_hash_updates: 0,
            n_compiled_class_hash_updates: 0,
            n_modified_contracts: 3,
        },
        false,
        0,
        ExecutionSummary {
            charged_resources: ChargedResources {
                vm_resources: ExecutionResources {
                    n_steps: 45076,
                    n_memory_holes: 1809,
                    builtin_instance_counter: HashMap::from_iter([
                        (BuiltinName::pedersen, 39),
                        (BuiltinName::range_check, 1435),
                        (BuiltinName::segment_arena, 2),
                    ]),
                },
                gas_consumed: GasAmount(
                    0,
                ),
            },
            executed_class_hashes: HashSet::from_iter([
                class_hash!("0x4f9849485e35f4a1c57d69b297feda94e743151f788202a6d731173babf4aec"),
                class_hash!("0x7f3777c99f3700505ea966676aac4a0d692c2a9f5e667f4c606b51ca1dd3420"),
                class_hash!("0x7b33a07ec099c227130ddffc9d74ad813fbcb8e0ff1c0f3ce097958e3dfc70b"),
                class_hash!("0x816dd0297efc55dc1e7559020a3a825e81ef734b558f03c83325d4da7e6253"),
                class_hash!("0x5ffbcfeb50d200a0677c48a129a11245a3fc519d1d98d76882d1c9a1b19c6ed"),
                class_hash!("0x4ac055f14361bb6f7bf4b9af6e96ca68825e6037e9bdf87ea0b2c641dea73ae"),
                class_hash!("0x182dfcf12cf38789f5937a1b920f0513195131a408716224ac8273f371d9d0a"),
                class_hash!("0x5ee939756c1a60b029c594da00e637bf5923bf04a86ff163e877e899c0840eb"),
            ]),
            visited_storage_entries: HashSet::from_iter([
                (
                    ContractAddress(
                        patricia_key!("0x53c91253bc9682c04929ca02ed00b3e423f6710d2ee7e0d5ebb06f3ecf368a8"),
                    ),
                    StorageKey(
                        patricia_key!("0x27171399f13c5078064c25dff40dadf2762e5c393b7154209964e7a80e04863"),
                    ),
                ),
                (
                    ContractAddress(
                        patricia_key!("0x49d36570d4e46f48e99674bd3fcc84644ddd6b96f7c741b1562b82f9e004dc7"),
                    ),
                    StorageKey(
                        patricia_key!("0x2c40cfaa9c0aeba40ea0b8f5818e1a12c44c5e9c01c31beb8fd21f5dab2f95e"),
                    ),
                ),
                (
                    ContractAddress(
                        patricia_key!("0x49d36570d4e46f48e99674bd3fcc84644ddd6b96f7c741b1562b82f9e004dc7"),
                    ),
                    StorageKey(
                        patricia_key!("0x27171399f13c5078064c25dff40dadf2762e5c393b7154209964e7a80e04864"),
                    ),
                ),
                (
                    ContractAddress(
                        patricia_key!("0x5a2c887b4759dcad85a9164f219f88ac0098570bf6dbb934fb24f95fc45220c"),
                    ),
                    StorageKey(
                        patricia_key!("0x3779d024ee75b674955ff5025ec51faffd55610d2f586d2f7a4ce7b6b5d2463"),
                    ),
                ),
                (
                    ContractAddress(
                        patricia_key!("0x53c91253bc9682c04929ca02ed00b3e423f6710d2ee7e0d5ebb06f3ecf368a8"),
                    ),
                    StorageKey(
                        patricia_key!("0x27171399f13c5078064c25dff40dadf2762e5c393b7154209964e7a80e04864"),
                    ),
                ),
                (
                    ContractAddress(
                        patricia_key!("0x53c91253bc9682c04929ca02ed00b3e423f6710d2ee7e0d5ebb06f3ecf368a8"),
                    ),
                    StorageKey(
                        patricia_key!("0x2a8ae95dddffb0c09b9e1d7dacea66d3d564bd00c190cd4c9660a7e8a555fb0"),
                    ),
                ),
                (
                    ContractAddress(
                        patricia_key!("0x5ef8800d242c5d5e218605d6a10e81449529d4144185f95bf4b8fb669424516"),
                    ),
                    StorageKey(
                        patricia_key!("0x261d7b045ffcfe9aad8e2d16a5e9195fdd1ff58e84f6019048cf342c79501b2"),
                    ),
                ),
                (
                    ContractAddress(
                        patricia_key!("0x4270219d365d6b017231b52e92b3fb5d7c8378b05e9abc97724537a80e93b0f"),
                    ),
                    StorageKey(
                        patricia_key!("0xc157281c325105632605b5874203b6a26582ef61f9507a569aa5d2a7637cd7"),
                    ),
                ),
                (
                    ContractAddress(
                        patricia_key!("0x49d36570d4e46f48e99674bd3fcc84644ddd6b96f7c741b1562b82f9e004dc7"),
                    ),
                    StorageKey(
                        patricia_key!("0x493875a3926558b908441a8fd6642a9f5b85f7fc5e39289c3a83b72b2eca837"),
                    ),
                ),
                (
                    ContractAddress(
                        patricia_key!("0x49d36570d4e46f48e99674bd3fcc84644ddd6b96f7c741b1562b82f9e004dc7"),
                    ),
                    StorageKey(
                        patricia_key!("0x27171399f13c5078064c25dff40dadf2762e5c393b7154209964e7a80e04863"),
                    ),
                ),
                (
                    ContractAddress(
                        patricia_key!("0x4270219d365d6b017231b52e92b3fb5d7c8378b05e9abc97724537a80e93b0f"),
                    ),
                    StorageKey(
                        patricia_key!("0x2232b2e1d8025562b381e10d97d2aa29b0ba14ab2fb65abaf36ea6179ff1067"),
                    ),
                ),
                (
                    ContractAddress(
                        patricia_key!("0x5ef8800d242c5d5e218605d6a10e81449529d4144185f95bf4b8fb669424516"),
                    ),
                    StorageKey(
                        patricia_key!("0x1f5dba4f0e386fe3e03022985e50076614214c29faad4f1a66fd553c39c47ed"),
                    ),
                ),
                (
                    ContractAddress(
                        patricia_key!("0x49d36570d4e46f48e99674bd3fcc84644ddd6b96f7c741b1562b82f9e004dc7"),
                    ),
                    StorageKey(
                        patricia_key!("0x493875a3926558b908441a8fd6642a9f5b85f7fc5e39289c3a83b72b2eca838"),
                    ),
                ),
                (
                    ContractAddress(
                        patricia_key!("0x4270219d365d6b017231b52e92b3fb5d7c8378b05e9abc97724537a80e93b0f"),
                    ),
                    StorageKey(
                        patricia_key!("0x2c98037748f28d346ea45305cb75d2b43b6a280f2bbf0a033fcdb7c23dacb94"),
                    ),
                ),
                (
                    ContractAddress(
                        patricia_key!("0x53c91253bc9682c04929ca02ed00b3e423f6710d2ee7e0d5ebb06f3ecf368a8"),
                    ),
                    StorageKey(
                        patricia_key!("0x1aa58c2130812a393a81be1c126ab39cc69de7d4cc9091535a3738bff6bca5a"),
                    ),
                ),
                (
                    ContractAddress(
                        patricia_key!("0x53c91253bc9682c04929ca02ed00b3e423f6710d2ee7e0d5ebb06f3ecf368a8"),
                    ),
                    StorageKey(
                        patricia_key!("0x2c40cfaa9c0aeba40ea0b8f5818e1a12c44c5e9c01c31beb8fd21f5dab2f95e"),
                    ),
                ),
                (
                    ContractAddress(
                        patricia_key!("0x49d36570d4e46f48e99674bd3fcc84644ddd6b96f7c741b1562b82f9e004dc7"),
                    ),
                    StorageKey(
                        patricia_key!("0x2c40cfaa9c0aeba40ea0b8f5818e1a12c44c5e9c01c31beb8fd21f5dab2f95d"),
                    ),
                ),
                (
                    ContractAddress(
                        patricia_key!("0x53c91253bc9682c04929ca02ed00b3e423f6710d2ee7e0d5ebb06f3ecf368a8"),
                    ),
                    StorageKey(
                        patricia_key!("0x29e4f0fb421255927c6fe4a10d0d56fb9cad419f02b4456a1cebd6da07fabbd"),
                    ),
                ),
                (
                    ContractAddress(
                        patricia_key!("0x53c91253bc9682c04929ca02ed00b3e423f6710d2ee7e0d5ebb06f3ecf368a8"),
                    ),
                    StorageKey(
                        patricia_key!("0x29e4f0fb421255927c6fe4a10d0d56fb9cad419f02b4456a1cebd6da07fabbe"),
                    ),
                ),
                (
                    ContractAddress(
                        patricia_key!("0x5ef8800d242c5d5e218605d6a10e81449529d4144185f95bf4b8fb669424516"),
                    ),
                    StorageKey(
                        patricia_key!("0x587f8a359f3afbadaac7e3a22b5d00fa5f08794c82353701e04afb0485d8c1"),
                    ),
                ),
                (
                    ContractAddress(
                        patricia_key!("0x4270219d365d6b017231b52e92b3fb5d7c8378b05e9abc97724537a80e93b0f"),
                    ),
                    StorageKey(
                        patricia_key!("0x2dd61772d8928d37542f9463273c969d38b38efa4c26744578f0890f1534d3d"),
                    ),
                ),
                (
                    ContractAddress(
                        patricia_key!("0x5ef8800d242c5d5e218605d6a10e81449529d4144185f95bf4b8fb669424516"),
                    ),
                    StorageKey(
                        patricia_key!("0x1bee0233b83cc233e905a16e35ad64d3720b430ffc95ac935ee81f1c2bb70a8"),
                    ),
                ),
                (
                    ContractAddress(
                        patricia_key!("0x5ef8800d242c5d5e218605d6a10e81449529d4144185f95bf4b8fb669424516"),
                    ),
                    StorageKey(
                        patricia_key!("0x3e9df762c67f04c3d19de6f877d7906e3a52e992c3f97013dc2450ab7851c9"),
                    ),
                ),
                (
                    ContractAddress(
                        patricia_key!("0x5ef8800d242c5d5e218605d6a10e81449529d4144185f95bf4b8fb669424516"),
                    ),
                    StorageKey(
                        patricia_key!("0x511270adbc9dd47783d90b9494051b71a2ca036eae8193fa3ea697266d1202"),
                    ),
                ),
                (
                    ContractAddress(
                        patricia_key!("0x5ef8800d242c5d5e218605d6a10e81449529d4144185f95bf4b8fb669424516"),
                    ),
                    StorageKey(
                        patricia_key!("0x1f5dba4f0e386fe3e03022985e50076614214c29faad4f1a66fd553c39c47ee"),
                    ),
                ),
                (
                    ContractAddress(
                        patricia_key!("0x53c91253bc9682c04929ca02ed00b3e423f6710d2ee7e0d5ebb06f3ecf368a8"),
                    ),
                    StorageKey(
                        patricia_key!("0x2c40cfaa9c0aeba40ea0b8f5818e1a12c44c5e9c01c31beb8fd21f5dab2f95d"),
                    ),
                ),
                (
                    ContractAddress(
                        patricia_key!("0x5a2c887b4759dcad85a9164f219f88ac0098570bf6dbb934fb24f95fc45220c"),
                    ),
                    StorageKey(
                        patricia_key!("0x282372af1ee63ce325edc788cde17330918ef2f8b9a33039b5bd8dcf192ec76"),
                    ),
                ),
                (
                    ContractAddress(
                        patricia_key!("0x5ef8800d242c5d5e218605d6a10e81449529d4144185f95bf4b8fb669424516"),
                    ),
                    StorageKey(
                        patricia_key!("0x3e9df762c67f04c3d19de6f877d7906e3a52e992c3f97013dc2450ab7851ca"),
                    ),
                ),
                (
                    ContractAddress(
                        patricia_key!("0x4270219d365d6b017231b52e92b3fb5d7c8378b05e9abc97724537a80e93b0f"),
                    ),
                    StorageKey(
                        patricia_key!("0x3f1abe37754ee6ca6d8dfa1036089f78a07ebe8f3b1e336cdbf3274d25becd0"),
                    ),
                ),
                (
                    ContractAddress(
                        patricia_key!("0x49d36570d4e46f48e99674bd3fcc84644ddd6b96f7c741b1562b82f9e004dc7"),
                    ),
                    StorageKey(
                        patricia_key!("0x29e4f0fb421255927c6fe4a10d0d56fb9cad419f02b4456a1cebd6da07fabbe"),
                    ),
                ),
                (
                    ContractAddress(
                        patricia_key!("0x49d36570d4e46f48e99674bd3fcc84644ddd6b96f7c741b1562b82f9e004dc7"),
                    ),
                    StorageKey(
                        patricia_key!("0x29e4f0fb421255927c6fe4a10d0d56fb9cad419f02b4456a1cebd6da07fabbd"),
                    ),
                ),
                (
                    ContractAddress(
                        patricia_key!("0x53c91253bc9682c04929ca02ed00b3e423f6710d2ee7e0d5ebb06f3ecf368a8"),
                    ),
                    StorageKey(
                        patricia_key!("0x2a8ae95dddffb0c09b9e1d7dacea66d3d564bd00c190cd4c9660a7e8a555fb1"),
                    ),
                ),
                (
                    ContractAddress(
                        patricia_key!("0x53c91253bc9682c04929ca02ed00b3e423f6710d2ee7e0d5ebb06f3ecf368a8"),
                    ),
                    StorageKey(
                        patricia_key!("0x1aa58c2130812a393a81be1c126ab39cc69de7d4cc9091535a3738bff6bca5b"),
                    ),
                ),
            ]),
            l2_to_l1_payload_lengths: vec![],
            event_summary: EventSummary {
                n_events: 12,
                total_event_keys: 12,
                total_event_data_size: 58,
            },
        }
    )]
    #[test_case(
        "0x0780e3a498b4fd91ab458673891d3e8ee1453f9161f4bfcb93dd1e2c91c52e10",
        650558,
        ChainId::Mainnet,
        GasVector { l1_gas: GasAmount(0), l1_data_gas: GasAmount(448), l2_gas: GasAmount(0) },
        24,
        3,
        0,
        None,
        StateChangesCount {
            n_storage_updates: 4,
            n_class_hash_updates: 0,
            n_compiled_class_hash_updates: 0,
            n_modified_contracts: 3,
        },
        false,
        2,
        ExecutionSummary {
            charged_resources: ChargedResources {
                vm_resources: ExecutionResources {
                    n_steps: 7394,
                    n_memory_holes: 222,
                    builtin_instance_counter: HashMap::from_iter([
                        (BuiltinName::range_check, 272),
                        (BuiltinName::pedersen, 26),
                        (BuiltinName::poseidon, 1)
                    ]),
                },
                gas_consumed: GasAmount(
                    0,
                ),
            },
            executed_class_hashes: HashSet::from_iter([
                class_hash!("0x5ffbcfeb50d200a0677c48a129a11245a3fc519d1d98d76882d1c9a1b19c6ed"),
                class_hash!("0x816dd0297efc55dc1e7559020a3a825e81ef734b558f03c83325d4da7e6253"),
                class_hash!("0x6312b8cc5222001e694fedc019c1160ff478ad6ae0fb066dc354b75bf9b5454"),
            ]),
            visited_storage_entries: HashSet::from_iter([
                (
                    ContractAddress(
                        patricia_key!("0x784cdb1e85de7d857e859b4ad93b0cf2e354f9612e74fc19a1c4d0f4cfc5c3c"),
                    ),
                    StorageKey(
                        patricia_key!("0x3779d024ee75b674955ff5025ec51faffd55610d2f586d2f7a4ce7b6b5d2463"),
                    ),
                ),
                (
                    ContractAddress(
                        patricia_key!("0xc530f2c0aa4c16a0806365b0898499fba372e5df7a7172dc6fe9ba777e8007"),
                    ),
                    StorageKey(
                        patricia_key!("0x3e4e1993901faad3dd005be17839130abdccb4c36ab73f74dd3f05333e2b8ef"),
                    ),
                ),
                (
                    ContractAddress(
                        patricia_key!("0x784cdb1e85de7d857e859b4ad93b0cf2e354f9612e74fc19a1c4d0f4cfc5c3c"),
                    ),
                    StorageKey(
                        patricia_key!("0x282372af1ee63ce325edc788cde17330918ef2f8b9a33039b5bd8dcf192ec76"),
                    ),
                ),
                (
                    ContractAddress(
                        patricia_key!("0xc530f2c0aa4c16a0806365b0898499fba372e5df7a7172dc6fe9ba777e8007"),
                    ),
                    StorageKey(
                        patricia_key!("0x3e4e1993901faad3dd005be17839130abdccb4c36ab73f74dd3f05333e2b8f0"),
                    ),
                ),
                (
                    ContractAddress(
                        patricia_key!("0x6e05b85d84a254faa07938b867b76aca1f1d95ebeb6bb44894c1d1912ec3180"),
                    ),
                    StorageKey(
                        patricia_key!("0x75f128ea43bc75b11cb0532e6873df6e9398b11d788ffbdd600a4546e83c10d"),
                    ),
                ),
                (
                    ContractAddress(
                        patricia_key!("0x6e05b85d84a254faa07938b867b76aca1f1d95ebeb6bb44894c1d1912ec3180"),
                    ),
                    StorageKey(
                        patricia_key!("0x6bd3a5ce5dcb97eaa770a5a3c9e4f5c752d99c61823a1d3d086688ee21a1247"),
                    ),
                ),
                (
                    ContractAddress(
                        patricia_key!("0x6e05b85d84a254faa07938b867b76aca1f1d95ebeb6bb44894c1d1912ec3180"),
                    ),
                    StorageKey(
                        patricia_key!("0xb59f37c0f9d09ea41ec01867728e0af61d0339b945f7d193fd07f4f96cfee8"),
                    ),
                ),
                (
                    ContractAddress(
                        patricia_key!("0xc530f2c0aa4c16a0806365b0898499fba372e5df7a7172dc6fe9ba777e8007"),
                    ),
                    StorageKey(
                        patricia_key!("0x6e568983c06797c6e39843d87ff5e9ae88dc8bec182bbbe3936a32647fc9a1a"),
                    ),
                ),
                (
                    ContractAddress(
                        patricia_key!("0xc530f2c0aa4c16a0806365b0898499fba372e5df7a7172dc6fe9ba777e8007"),
                    ),
                    StorageKey(
                        patricia_key!("0x6e568983c06797c6e39843d87ff5e9ae88dc8bec182bbbe3936a32647fc9a19"),
                    ),
                ),
                (
                    ContractAddress(
                        patricia_key!("0x6e05b85d84a254faa07938b867b76aca1f1d95ebeb6bb44894c1d1912ec3180"),
                    ),
                    StorageKey(
                        patricia_key!("0x1a22f545ba9d916b44403905200f55b36377a2e761b2184577679b0d7f7bc94"),
                    ),
                ),
            ]),
            l2_to_l1_payload_lengths: vec![],
            event_summary: EventSummary {
                n_events: 2,
                total_event_keys: 2,
                total_event_data_size: 6,
            },
        }
    )]
    #[test_case(
        "0x4f552c9430bd21ad300db56c8f4cae45d554a18fac20bf1703f180fac587d7e",
        351226,
        ChainId::Mainnet,
        GasVector { l1_gas: GasAmount(0), l1_data_gas: GasAmount(128), l2_gas: GasAmount(0) },
        3,
        0,
        0,
        Some(3),
        StateChangesCount {
            n_storage_updates: 2,
            n_class_hash_updates: 0,
            n_compiled_class_hash_updates: 0,
            n_modified_contracts: 0,
        },
        false,
        0,
        ExecutionSummary {
            charged_resources: ChargedResources {
                vm_resources: ExecutionResources {
                    n_steps: 8422,
                    n_memory_holes: 40,
                    builtin_instance_counter: HashMap::from_iter([
                        (BuiltinName::range_check, 161),
                        (BuiltinName::pedersen, 4),
                    ]),
                },
                gas_consumed: GasAmount(
                    0,
                ),
            },
            executed_class_hashes: HashSet::from_iter([
                class_hash!("0x2760f25d5a4fb2bdde5f561fd0b44a3dee78c28903577d37d669939d97036a0"),
                class_hash!("0x4f5bce5f70bb1fcf6573f68205d3e74538c46c14dc47d37bdbde4c1abaf4e1e"),
                class_hash!("0xd0e183745e9dae3e4e78a8ffedcce0903fc4900beace4e0abf192d4c202da3"),
            ]),
            visited_storage_entries: HashSet::from_iter([
                (
                    ContractAddress(
                        patricia_key!("0x73314940630fd6dcda0d772d4c972c4e0a9946bef9dabf4ef84eda8ef542b82"),
                    ),
                    StorageKey(
                        patricia_key!("0x5d2e9527cbeb1a51aa084b0de7501f343b7b1bf24a0c427d6204a7b7988970"),
                    ),
                ),
                (
                    ContractAddress(
                        patricia_key!("0x73314940630fd6dcda0d772d4c972c4e0a9946bef9dabf4ef84eda8ef542b82"),
                    ),
                    StorageKey(
                        patricia_key!("0xc88ee7a00e0b95f1138ef53d396c4327eeed7f9677bbd02ce82a663537b1cf"),
                    ),
                ),
                (
                    ContractAddress(
                        patricia_key!("0x49d36570d4e46f48e99674bd3fcc84644ddd6b96f7c741b1562b82f9e004dc7"),
                    ),
                    StorageKey(
                        patricia_key!("0x45ef7281f1485fd8d0298fc971ec7f2f8cf67d18b32a5e2cc876c957753332b"),
                    ),
                ),
                (
                    ContractAddress(
                        patricia_key!("0x49d36570d4e46f48e99674bd3fcc84644ddd6b96f7c741b1562b82f9e004dc7"),
                    ),
                    StorageKey(
                        patricia_key!("0x5d2e9527cbeb1a51aa084b0de7501f343b7b1bf24a0c427d6204a7b7988970"),
                    ),
                ),
                (
                    ContractAddress(
                        patricia_key!("0x49d36570d4e46f48e99674bd3fcc84644ddd6b96f7c741b1562b82f9e004dc7"),
                    ),
                    StorageKey(
                        patricia_key!("0x110e2f729c9c2b988559994a3daccd838cf52faf88e18101373e67dd061455a"),
                    ),
                ),
                (
                    ContractAddress(
                        patricia_key!("0x49d36570d4e46f48e99674bd3fcc84644ddd6b96f7c741b1562b82f9e004dc7"),
                    ),
                    StorageKey(
                        patricia_key!("0x110e2f729c9c2b988559994a3daccd838cf52faf88e18101373e67dd061455b"),
                    ),
                ),
                (
                    ContractAddress(
                        patricia_key!("0x49d36570d4e46f48e99674bd3fcc84644ddd6b96f7c741b1562b82f9e004dc7"),
                    ),
                    StorageKey(
                        patricia_key!("0x1390569bb0a3a722eb4228e8700301347da081211d5c2ded2db22ef389551ab"),
                    ),
                ),
                (
                    ContractAddress(
                        patricia_key!("0x49d36570d4e46f48e99674bd3fcc84644ddd6b96f7c741b1562b82f9e004dc7"),
                    ),
                    StorageKey(
                        patricia_key!("0x45ef7281f1485fd8d0298fc971ec7f2f8cf67d18b32a5e2cc876c957753332c"),
                    ),
                ),
                (
                    ContractAddress(
                        patricia_key!("0x73314940630fd6dcda0d772d4c972c4e0a9946bef9dabf4ef84eda8ef542b82"),
                    ),
                    StorageKey(
                        patricia_key!("0x1dc79e2fd056704ede52dca5746b720269aaa5da53301dff546657c16ca07af"),
                    ),
                ),
            ]),
            l2_to_l1_payload_lengths: vec![],
            event_summary: EventSummary {
                n_events: 2,
                total_event_keys: 2,
                total_event_data_size: 7,
            },
        }
    )]
    #[test_case(
        "0x176a92e8df0128d47f24eebc17174363457a956fa233cc6a7f8561bfbd5023a",
        317093,
        ChainId::Mainnet,
        GasVector { l1_gas: GasAmount(0), l1_data_gas: GasAmount(128), l2_gas: GasAmount(0) },
        6,
        2,
        0,
        None,
        StateChangesCount {
            n_storage_updates: 1,
            n_class_hash_updates: 0,
            n_compiled_class_hash_updates: 0,
            n_modified_contracts: 1,
        },
        false,
        0,
        ExecutionSummary {
            charged_resources: ChargedResources {
                vm_resources: ExecutionResources {
                    n_steps: 2263,
                    n_memory_holes: 7,
                    builtin_instance_counter: HashMap::from_iter([
                        (BuiltinName::range_check, 38),
                    ]),
                },
                gas_consumed: GasAmount(
                    0,
                ),
            },
            executed_class_hashes: HashSet::from_iter([
                class_hash!("0x1a736d6ed154502257f02b1ccdf4d9d1089f80811cd6acad48e6b6a9d1f2003"),
                class_hash!("0x2d49ae8a5475e2185e6044592f034e85011d53e29b527b4ea35aed4063d9e44"),
            ]),
            visited_storage_entries: HashSet::new(),
            l2_to_l1_payload_lengths: vec![],
            event_summary: EventSummary {
                n_events: 2,
                total_event_keys: 3,
                total_event_data_size: 5,
            },
        }
    )]
    #[test_case(
        "0x026c17728b9cd08a061b1f17f08034eb70df58c1a96421e73ee6738ad258a94c",
        169929,
        ChainId::Mainnet,
        GasVector { l1_gas: GasAmount(0), l1_data_gas: GasAmount(128), l2_gas: GasAmount(0) },
        8,
        2,
        0,
        None,
        StateChangesCount {
            n_storage_updates: 1,
            n_class_hash_updates: 0,
            n_compiled_class_hash_updates: 0,
            n_modified_contracts: 1,
        },
        false,
        0,
        ExecutionSummary {
            charged_resources: ChargedResources {
                vm_resources: ExecutionResources {
                    n_steps: 2430,
                    n_memory_holes: 3,
                    builtin_instance_counter: HashMap::from_iter([
                        (BuiltinName::range_check, 39),
                    ]),
                },
                gas_consumed: GasAmount(
                    0,
                ),
            },
            executed_class_hashes: HashSet::from_iter([
                class_hash!("0x33434ad846cdd5f23eb73ff09fe6fddd568284a0fb7d1be20ee482f044dabe2"),
                class_hash!("0x25ec026985a3bf9d0cc1fe17326b245dfdc3ff89b8fde106542a3ea56c5a918"),
                class_hash!("0x2d49ae8a5475e2185e6044592f034e85011d53e29b527b4ea35aed4063d9e44"),
            ]),
            visited_storage_entries: HashSet::from_iter([
                (
                    ContractAddress(
                        patricia_key!("0x68826cd135a7ae273d26bf0b93de662db2e7dd0a6f765327b77c98a5d3b600d"),
                    ),
                    StorageKey(
                        patricia_key!("0xf920571b9f85bdd92a867cfdc73319d0f8836f0e69e06e4c5566b6203f75cc"),
                    ),
                ),
            ]),
            l2_to_l1_payload_lengths: vec![],
            event_summary: EventSummary {
                n_events: 2,
                total_event_keys: 2,
                total_event_data_size: 5,
            },
        }
    )]
    #[test_case(
        "0x73ef9cde09f005ff6f411de510ecad4cdcf6c4d0dfc59137cff34a4fc74dfd",
        654001,
        ChainId::Mainnet,
        GasVector { l1_gas: GasAmount(0), l1_data_gas: GasAmount(128), l2_gas: GasAmount(0) },
        5,
        0,
        0,
        Some(5),
        StateChangesCount {
            n_storage_updates: 2,
            n_class_hash_updates: 0,
            n_compiled_class_hash_updates: 0,
            n_modified_contracts: 0,
        },
        false,
        1,
        ExecutionSummary {
            charged_resources: ChargedResources {
                vm_resources: ExecutionResources {
                    n_steps: 3086,
                    n_memory_holes: 55,
                    builtin_instance_counter: HashMap::from_iter([
                        (BuiltinName::range_check, 72),
                        (BuiltinName::pedersen, 3),
                    ]),
                },
                gas_consumed: GasAmount(
                    0,
                ),
            },
            executed_class_hashes: HashSet::from_iter([
                class_hash!("0x7f3777c99f3700505ea966676aac4a0d692c2a9f5e667f4c606b51ca1dd3420"),
                class_hash!("0x358663e6ed9d37efd33d4661e20b2bad143e0f92076b0c91fe65f31ccf55046"),
            ]),
            visited_storage_entries: HashSet::from_iter([
                (
                    ContractAddress(
                        patricia_key!("0x73314940630fd6dcda0d772d4c972c4e0a9946bef9dabf4ef84eda8ef542b82"),
                    ),
                    StorageKey(
                        patricia_key!("0x290e00617050a68193b715654df85cc41c3b79f263373d66459c8a3d5780b46"),
                    ),
                ),
                (
                    ContractAddress(
                        patricia_key!("0x49d36570d4e46f48e99674bd3fcc84644ddd6b96f7c741b1562b82f9e004dc7"),
                    ),
                    StorageKey(
                        patricia_key!("0x77e2b393d935021c9cd33f5a6869ff1742f4e87bc38cc5ed18f10c9eb7fe8d9"),
                    ),
                ),
                (
                    ContractAddress(
                        patricia_key!("0x49d36570d4e46f48e99674bd3fcc84644ddd6b96f7c741b1562b82f9e004dc7"),
                    ),
                    StorageKey(
                        patricia_key!("0x110e2f729c9c2b988559994a3daccd838cf52faf88e18101373e67dd061455b"),
                    ),
                ),
                (
                    ContractAddress(
                        patricia_key!("0x49d36570d4e46f48e99674bd3fcc84644ddd6b96f7c741b1562b82f9e004dc7"),
                    ),
                    StorageKey(
                        patricia_key!("0x1390569bb0a3a722eb4228e8700301347da081211d5c2ded2db22ef389551ab"),
                    ),
                ),
                (
                    ContractAddress(
                        patricia_key!("0x73314940630fd6dcda0d772d4c972c4e0a9946bef9dabf4ef84eda8ef542b82"),
                    ),
                    StorageKey(
                        patricia_key!("0xc88ee7a00e0b95f1138ef53d396c4327eeed7f9677bbd02ce82a663537b1cf"),
                    ),
                ),
                (
                    ContractAddress(
                        patricia_key!("0x49d36570d4e46f48e99674bd3fcc84644ddd6b96f7c741b1562b82f9e004dc7"),
                    ),
                    StorageKey(
                        patricia_key!("0x110e2f729c9c2b988559994a3daccd838cf52faf88e18101373e67dd061455a"),
                    ),
                ),
                (
                    ContractAddress(
                        patricia_key!("0x49d36570d4e46f48e99674bd3fcc84644ddd6b96f7c741b1562b82f9e004dc7"),
                    ),
                    StorageKey(
                        patricia_key!("0x77e2b393d935021c9cd33f5a6869ff1742f4e87bc38cc5ed18f10c9eb7fe8d8"),
                    ),
                ),
            ]),
            l2_to_l1_payload_lengths: vec![],
            event_summary: EventSummary {
                n_events: 2,
                total_event_keys: 4,
                total_event_data_size: 6,
            },
        }
    )]
    #[test_case(
        "0x0743092843086fa6d7f4a296a226ee23766b8acf16728aef7195ce5414dc4d84",
        186549,
        ChainId::Mainnet,
        GasVector { l1_gas: GasAmount(0), l1_data_gas: GasAmount(384), l2_gas: GasAmount(0) },
        7,
        2,
        0,
        None,
        StateChangesCount {
            n_storage_updates: 4,
            n_class_hash_updates: 0,
            n_compiled_class_hash_updates: 0,
            n_modified_contracts: 2,
        },
        false,
        1,
        ExecutionSummary {
            charged_resources: ChargedResources {
                vm_resources: ExecutionResources {
                    n_steps: 39395,
                    n_memory_holes: 118,
                    builtin_instance_counter: HashMap::from_iter([
                        (BuiltinName::range_check, 1234),
                        (BuiltinName::pedersen, 9),
                    ]),
                },
                gas_consumed: GasAmount(
                    0,
                ),
            },
            executed_class_hashes: HashSet::from_iter([
                class_hash!("0x4572af1cd59b8b91055ebb78df8f1d11c59f5270018b291366ba4585d4cdff0"),
                class_hash!("0x33434ad846cdd5f23eb73ff09fe6fddd568284a0fb7d1be20ee482f044dabe2"),
                class_hash!("0x7f7125c5958bf48de9d6a3ad045f845095d9572dc1a4b77da365f358c478cce"),
                class_hash!("0x25ec026985a3bf9d0cc1fe17326b245dfdc3ff89b8fde106542a3ea56c5a918"),
            ]),
            visited_storage_entries: HashSet::from_iter([
                (
                    ContractAddress(
                        patricia_key!("0x6a05844a03bb9e744479e3298f54705a35966ab04140d3d8dd797c1f6dc49d0"),
                    ),
                    StorageKey(
                        patricia_key!("0x3f1abe37754ee6ca6d8dfa1036089f78a07ebe8f3b1e336cdbf3274d25becd0"),
                    ),
                ),
                (
                    ContractAddress(
                        patricia_key!("0x8819d617fb205534ef545e2fcd15db7b2f43e98e65e242dad41ca4fe7d5256"),
                    ),
                    StorageKey(
                        patricia_key!("0xf920571b9f85bdd92a867cfdc73319d0f8836f0e69e06e4c5566b6203f75cc"),
                    ),
                ),
                (
                    ContractAddress(
                        patricia_key!("0x6a05844a03bb9e744479e3298f54705a35966ab04140d3d8dd797c1f6dc49d0"),
                    ),
                    StorageKey(
                        patricia_key!("0x28bbddb888b5f48fac1bfff91a9c86f45de0488d1418b204a4a77fddbf13d72"),
                    ),
                ),
                (
                    ContractAddress(
                        patricia_key!("0x6a05844a03bb9e744479e3298f54705a35966ab04140d3d8dd797c1f6dc49d0"),
                    ),
                    StorageKey(
                        patricia_key!("0x31b2db582739d919e49855d464d4ef21e6bfd0aa6db07d6f4cf006bf32ec7e8"),
                    ),
                ),
                (
                    ContractAddress(
                        patricia_key!("0x6a05844a03bb9e744479e3298f54705a35966ab04140d3d8dd797c1f6dc49d0"),
                    ),
                    StorageKey(
                        patricia_key!("0x110e2f729c9c2b988559994a3daccd838cf52faf88e18101373e67dd061455a"),
                    ),
                ),
                (
                    ContractAddress(
                        patricia_key!("0x6a05844a03bb9e744479e3298f54705a35966ab04140d3d8dd797c1f6dc49d0"),
                    ),
                    StorageKey(
                        patricia_key!("0x110e2f729c9c2b988559994a3daccd838cf52faf88e18101373e67dd061455b"),
                    ),
                ),
                (
                    ContractAddress(
                        patricia_key!("0x6a05844a03bb9e744479e3298f54705a35966ab04140d3d8dd797c1f6dc49d0"),
                    ),
                    StorageKey(
                        patricia_key!("0x20ddb4628d547df787159e32a15efecfbfb960110c425c74e6b35421adca448"),
                    ),
                ),
                (
                    ContractAddress(
                        patricia_key!("0x6a05844a03bb9e744479e3298f54705a35966ab04140d3d8dd797c1f6dc49d0"),
                    ),
                    StorageKey(
                        patricia_key!("0x28bbddb888b5f48fac1bfff91a9c86f45de0488d1418b204a4a77fddbf13d73"),
                    ),
                ),
                (
                    ContractAddress(
                        patricia_key!("0x6a05844a03bb9e744479e3298f54705a35966ab04140d3d8dd797c1f6dc49d0"),
                    ),
                    StorageKey(
                        patricia_key!("0x64adb0d4dfddace954f8460d8327cb16ec952a7221eaab02a02294c5aad7a63"),
                    ),
                ),
            ]),
            l2_to_l1_payload_lengths: vec![],
            event_summary: EventSummary {
                n_events: 3,
                total_event_keys: 3,
                total_event_data_size: 10,
            },
        }
    )]
    #[test_case(
        "0x066e1f01420d8e433f6ef64309adb1a830e5af0ea67e3d935de273ca57b3ae5e",
        662252,
        ChainId::Mainnet,
        GasVector { l1_gas: GasAmount(0), l1_data_gas: GasAmount(448), l2_gas: GasAmount(0) },
        18,
        2,
        0,
        None,
        StateChangesCount {
            n_storage_updates: 5,
            n_class_hash_updates: 0,
            n_compiled_class_hash_updates: 0,
            n_modified_contracts: 2,
        },
        false,
        0,
        ExecutionSummary {
            charged_resources: ChargedResources {
                vm_resources: ExecutionResources {
                    n_steps: 30042,
                    n_memory_holes: 3584,
                    builtin_instance_counter: HashMap::from_iter([
                        (BuiltinName::range_check, 1369),
                        (BuiltinName::poseidon, 36),
                        (BuiltinName::pedersen, 3),
                    ]),
                },
                gas_consumed: GasAmount(
                    0,
                ),
            },
            executed_class_hashes: HashSet::from_iter([
                class_hash!("0x589a40e9cd8784359c066db1adaf6cf0d92322ce579fc0c19739649beae132"),
                class_hash!("0x3c8904d062171ab62c1f2e52e2b33299c305626a8f8a253a1544a6ad774121b"),
                class_hash!("0x1a736d6ed154502257f02b1ccdf4d9d1089f80811cd6acad48e6b6a9d1f2003"),
                class_hash!("0x5dde112c893e2f5ed85b92a08d93cfa5579ce95d27afb34e47b7e7aad59c1c0"),
            ]),
            visited_storage_entries: HashSet::from_iter([
                (
                    ContractAddress(
                        patricia_key!("0x422d33a3638dcc4c62e72e1d6942cd31eb643ef596ccac2351e0e21f6cd4bf4"),
                    ),
                    StorageKey(
                        patricia_key!("0x12ed0a68687678217e8e212e851aaaf26f24b745382184bac5b8f83e2089d09"),
                    ),
                ),
                (
                    ContractAddress(
                        patricia_key!("0x422d33a3638dcc4c62e72e1d6942cd31eb643ef596ccac2351e0e21f6cd4bf4"),
                    ),
                    StorageKey(
                        patricia_key!("0x1161aad19d349dc80ba5fb3bf52b82512f548b6631d4fc936347426e587f612"),
                    ),
                ),
                (
                    ContractAddress(
                        patricia_key!("0x422d33a3638dcc4c62e72e1d6942cd31eb643ef596ccac2351e0e21f6cd4bf4"),
                    ),
                    StorageKey(
                        patricia_key!("0x67ac2c2c96afe3312ea11413b2fdbf75b345d6f37dc435bc3e3fc2178780165"),
                    ),
                ),
                (
                    ContractAddress(
                        patricia_key!("0x422d33a3638dcc4c62e72e1d6942cd31eb643ef596ccac2351e0e21f6cd4bf4"),
                    ),
                    StorageKey(
                        patricia_key!("0x6c876061653ded49c5f4b2be528a17c0b99c707c36010da0dfdf7e86c88ed14"),
                    ),
                ),
                (
                    ContractAddress(
                        patricia_key!("0x422d33a3638dcc4c62e72e1d6942cd31eb643ef596ccac2351e0e21f6cd4bf4"),
                    ),
                    StorageKey(
                        patricia_key!("0x64cc83b312a847fec159095793816da6b9251610ebd55497d7e8fdbe0db5b8c"),
                    ),
                ),
                (
                    ContractAddress(
                        patricia_key!("0x422d33a3638dcc4c62e72e1d6942cd31eb643ef596ccac2351e0e21f6cd4bf4"),
                    ),
                    StorageKey(
                        patricia_key!("0x67ac2c2c96afe3312ea11413b2fdbf75b345d6f37dc435bc3e3fc2178780166"),
                    ),
                ),
                (
                    ContractAddress(
                        patricia_key!("0x422d33a3638dcc4c62e72e1d6942cd31eb643ef596ccac2351e0e21f6cd4bf4"),
                    ),
                    StorageKey(
                        patricia_key!("0x3eaa3e4be55bc8ada64d23f168b178d714a85ad9971bf1d5ff6bd6b703775dc"),
                    ),
                ),
                (
                    ContractAddress(
                        patricia_key!("0x422d33a3638dcc4c62e72e1d6942cd31eb643ef596ccac2351e0e21f6cd4bf4"),
                    ),
                    StorageKey(
                        patricia_key!("0x67ac2c2c96afe3312ea11413b2fdbf75b345d6f37dc435bc3e3fc2178780164"),
                    ),
                ),
                (
                    ContractAddress(
                        patricia_key!("0x422d33a3638dcc4c62e72e1d6942cd31eb643ef596ccac2351e0e21f6cd4bf4"),
                    ),
                    StorageKey(
                        patricia_key!("0x5602256700ad140f3346bd762776cec457aaa1a4c6597607818faa0f1086386"),
                    ),
                ),
                (
                    ContractAddress(
                        patricia_key!("0x422d33a3638dcc4c62e72e1d6942cd31eb643ef596ccac2351e0e21f6cd4bf4"),
                    ),
                    StorageKey(
                        patricia_key!("0x64cc83b312a847fec159095793816da6b9251610ebd55497d7e8fdbe0db5b8d"),
                    ),
                ),
                (
                    ContractAddress(
                        patricia_key!("0x422d33a3638dcc4c62e72e1d6942cd31eb643ef596ccac2351e0e21f6cd4bf4"),
                    ),
                    StorageKey(
                        patricia_key!("0x4a7ca3168783dab075bc552295fca05ea8d02a2bdeb461946b10187ef4b122d"),
                    ),
                ),
                (
                    ContractAddress(
                        patricia_key!("0x422d33a3638dcc4c62e72e1d6942cd31eb643ef596ccac2351e0e21f6cd4bf4"),
                    ),
                    StorageKey(
                        patricia_key!("0x4a7ca3168783dab075bc552295fca05ea8d02a2bdeb461946b10187ef4b122c"),
                    ),
                ),
            ]),
            l2_to_l1_payload_lengths: vec![],
            event_summary: EventSummary {
                n_events: 5,
                total_event_keys: 10,
                total_event_data_size: 63,
            },
        }
    )]
    // Check this tx, l1_data_gas should be 384
    // https://starkscan.co/tx/0x04756d898323a8f884f5a6aabd6834677f4bbaeecc2522f18b3ae45b3f99cd1e
    #[test_case(
        "0x04756d898323a8f884f5a6aabd6834677f4bbaeecc2522f18b3ae45b3f99cd1e",
        662250,
        ChainId::Mainnet,
        GasVector { l1_gas: GasAmount(0), l1_data_gas: GasAmount(768), l2_gas: GasAmount(0) },
        10,
        2,
        0,
        None,
        StateChangesCount {
            n_storage_updates: 10,
            n_class_hash_updates: 0,
            n_compiled_class_hash_updates: 0,
            n_modified_contracts: 2,
        },
        false,
        0,
        ExecutionSummary {
            charged_resources: ChargedResources {
                vm_resources: ExecutionResources {
                    n_steps: 8108,
                    n_memory_holes: 893,
                    builtin_instance_counter: HashMap::from_iter([
                        (BuiltinName::pedersen, 3),
                        (BuiltinName::range_check, 165),
                    ]),
                },
                gas_consumed: GasAmount(
                    0,
                ),
            },
            executed_class_hashes: HashSet::from_iter([
                class_hash!("0x6551d5af6e4eb4fac2f9fea06948a49a6d12d924e43a63e6034a6a75e749577"),
                class_hash!("0x1a736d6ed154502257f02b1ccdf4d9d1089f80811cd6acad48e6b6a9d1f2003"),
            ]),
            visited_storage_entries: HashSet::from_iter([
                (
                    ContractAddress(
                        patricia_key!("0x6182278e63816ff4080ed07d668f991df6773fd13db0ea10971096033411b11"),
                    ),
                    StorageKey(
                        patricia_key!("0x235a4d83b9b27bde6943b4e26301642f73f6fb6e5cda141734b02962b9d7f9d"),
                    ),
                ),
                (
                    ContractAddress(
                        patricia_key!("0x6182278e63816ff4080ed07d668f991df6773fd13db0ea10971096033411b11"),
                    ),
                    StorageKey(
                        patricia_key!("0x291625bbd3d00024377934a31b5cdf6dfcc1e76776985889e17efb47b3ce2f0"),
                    ),
                ),
                (
                    ContractAddress(
                        patricia_key!("0x6182278e63816ff4080ed07d668f991df6773fd13db0ea10971096033411b11"),
                    ),
                    StorageKey(
                        patricia_key!("0x1e44381b0f95a657a83284ece260c1948e6c965da4d357f7fbd6b557342cdc0"),
                    ),
                ),
                (
                    ContractAddress(
                        patricia_key!("0x6182278e63816ff4080ed07d668f991df6773fd13db0ea10971096033411b11"),
                    ),
                    StorageKey(
                        patricia_key!("0x7d42c1838d13fa94d3f00304fe618766ad0ada8e0138966e8161b47a92c7e69"),
                    ),
                ),
                (
                    ContractAddress(
                        patricia_key!("0x6182278e63816ff4080ed07d668f991df6773fd13db0ea10971096033411b11"),
                    ),
                    StorageKey(
                        patricia_key!("0x144978e3c7c8da8f54b97b4fa49320e49d8c70be0c35f42ba1e78465949d19c"),
                    ),
                ),
            ]),
            l2_to_l1_payload_lengths: vec![],
            event_summary: EventSummary {
                n_events: 11,
                total_event_keys: 12,
                total_event_data_size: 38,
            },
        }
    )]
    #[test_case(
        "0x00f390691fd9e865f5aef9c7cc99889fb6c2038bc9b7e270e8a4fe224ccd404d",
        662251,
        ChainId::Mainnet,
        GasVector { l1_gas: GasAmount(0), l1_data_gas: GasAmount(384), l2_gas: GasAmount(0) },
        12,
        5,
        0,
        None,
        StateChangesCount {
            n_storage_updates: 4,
            n_class_hash_updates: 0,
            n_compiled_class_hash_updates: 0,
            n_modified_contracts: 2,
        },
        false,
        2,
        ExecutionSummary {
            charged_resources: ChargedResources {
                vm_resources: ExecutionResources {
                    n_steps: 8068,
                    n_memory_holes: 605,
                    builtin_instance_counter: HashMap::from_iter([
                        (BuiltinName::poseidon, 10),
                        (BuiltinName::range_check, 250),
                        (BuiltinName::pedersen, 1),
                    ]),
                },
                gas_consumed: GasAmount(
                    0,
                ),
            },
            executed_class_hashes: HashSet::from_iter([
                class_hash!("0x36078334509b514626504edc9fb252328d1a240e4e948bef8d0c08dff45927f"),
                class_hash!("0x5dde112c893e2f5ed85b92a08d93cfa5579ce95d27afb34e47b7e7aad59c1c0"),
                class_hash!("0x7992c30dd1dc4ce93b44e37e3c48b37635ca31f16c8518e88e15ff5686face"),
            ]),
            visited_storage_entries: HashSet::from_iter([
                (
                    ContractAddress(
                        patricia_key!("0x422d33a3638dcc4c62e72e1d6942cd31eb643ef596ccac2351e0e21f6cd4bf4"),
                    ),
                    StorageKey(
                        patricia_key!("0x79cd4284246c43115a8376850d14c1f78570cde561a096ad209a50f653d722f"),
                    ),
                ),
                (
                    ContractAddress(
                        patricia_key!("0x422d33a3638dcc4c62e72e1d6942cd31eb643ef596ccac2351e0e21f6cd4bf4"),
                    ),
                    StorageKey(
                        patricia_key!("0x5046041b2f3c48f2f3b7ed44f3d4233fd85427a20ac2dd9e7b23da551e06d2b"),
                    ),
                ),
                (
                    ContractAddress(
                        patricia_key!("0x422d33a3638dcc4c62e72e1d6942cd31eb643ef596ccac2351e0e21f6cd4bf4"),
                    ),
                    StorageKey(
                        patricia_key!("0x6164114d6518ebb3e8846b99c34c706b00f7bb475b3c5b8f67f85d336527162"),
                    ),
                ),
                (
                    ContractAddress(
                        patricia_key!("0x422d33a3638dcc4c62e72e1d6942cd31eb643ef596ccac2351e0e21f6cd4bf4"),
                    ),
                    StorageKey(
                        patricia_key!("0x79cd4284246c43115a8376850d14c1f78570cde561a096ad209a50f653d7231"),
                    ),
                ),
                (
                    ContractAddress(
                        patricia_key!("0x1e637c300d7c105df1f620c34f08a99b0757f177f2d9d52a7a6d6a337f5cad6"),
                    ),
                    StorageKey(
                        patricia_key!("0x587f8a359f3afbadaac7e3a22b5d00fa5f08794c82353701e04afb0485d8c1"),
                    ),
                ),
                (
                    ContractAddress(
                        patricia_key!("0x422d33a3638dcc4c62e72e1d6942cd31eb643ef596ccac2351e0e21f6cd4bf4"),
                    ),
                    StorageKey(
                        patricia_key!("0x12ed0a68687678217e8e212e851aaaf26f24b745382184bac5b8f83e2089d09"),
                    ),
                ),
                (
                    ContractAddress(
                        patricia_key!("0x422d33a3638dcc4c62e72e1d6942cd31eb643ef596ccac2351e0e21f6cd4bf4"),
                    ),
                    StorageKey(
                        patricia_key!("0x79cd4284246c43115a8376850d14c1f78570cde561a096ad209a50f653d7230"),
                    ),
                ),
                (
                    ContractAddress(
                        patricia_key!("0x422d33a3638dcc4c62e72e1d6942cd31eb643ef596ccac2351e0e21f6cd4bf4"),
                    ),
                    StorageKey(
                        patricia_key!("0x3117bb5a3b11d2eb8edb4980b76562d25525d1fcfa8f4873c0a2737a8e05ab6"),
                    ),
                ),
            ]),
            l2_to_l1_payload_lengths: vec![],
            event_summary: EventSummary {
                n_events: 4,
                total_event_keys: 6,
                total_event_data_size: 17,
            },
        }
    )]
    #[test_case(
        "0x26be3e906db66973de1ca5eec1ddb4f30e3087dbdce9560778937071c3d3a83",
        351269,
        ChainId::Mainnet,
        GasVector { l1_gas: GasAmount(0), l1_data_gas: GasAmount(128), l2_gas: GasAmount(0) },
        3,
        0,
        0,
        Some(3),
        StateChangesCount {
            n_storage_updates: 2,
            n_class_hash_updates: 0,
            n_compiled_class_hash_updates: 0,
            n_modified_contracts: 0,
        },
        false,
        0,
        ExecutionSummary {
            charged_resources: ChargedResources {
                vm_resources: ExecutionResources {
                    n_steps: 8414,
                    n_memory_holes: 44,
                    builtin_instance_counter: HashMap::from_iter([
                        (BuiltinName::pedersen, 4),
                        (BuiltinName::range_check, 161),
                    ]),
                },
                gas_consumed: GasAmount(
                    0,
                ),
            },
            executed_class_hashes: HashSet::from_iter([
                class_hash!("0xd0e183745e9dae3e4e78a8ffedcce0903fc4900beace4e0abf192d4c202da3"),
                class_hash!("0x2760f25d5a4fb2bdde5f561fd0b44a3dee78c28903577d37d669939d97036a0"),
                class_hash!("0x4f5bce5f70bb1fcf6573f68205d3e74538c46c14dc47d37bdbde4c1abaf4e1e"),
            ]),
            visited_storage_entries: HashSet::from_iter([
                (
                    ContractAddress(
                        patricia_key!("0x49d36570d4e46f48e99674bd3fcc84644ddd6b96f7c741b1562b82f9e004dc7"),
                    ),
                    StorageKey(
                        patricia_key!("0x5d2e9527cbeb1a51aa084b0de7501f343b7b1bf24a0c427d6204a7b7988970"),
                    ),
                ),
                (
                    ContractAddress(
                        patricia_key!("0x73314940630fd6dcda0d772d4c972c4e0a9946bef9dabf4ef84eda8ef542b82"),
                    ),
                    StorageKey(
                        patricia_key!("0xc88ee7a00e0b95f1138ef53d396c4327eeed7f9677bbd02ce82a663537b1cf"),
                    ),
                ),
                (
                    ContractAddress(
                        patricia_key!("0x49d36570d4e46f48e99674bd3fcc84644ddd6b96f7c741b1562b82f9e004dc7"),
                    ),
                    StorageKey(
                        patricia_key!("0x110e2f729c9c2b988559994a3daccd838cf52faf88e18101373e67dd061455b"),
                    ),
                ),
                (
                    ContractAddress(
                        patricia_key!("0x49d36570d4e46f48e99674bd3fcc84644ddd6b96f7c741b1562b82f9e004dc7"),
                    ),
                    StorageKey(
                        patricia_key!("0x1390569bb0a3a722eb4228e8700301347da081211d5c2ded2db22ef389551ab"),
                    ),
                ),
                (
                    ContractAddress(
                        patricia_key!("0x73314940630fd6dcda0d772d4c972c4e0a9946bef9dabf4ef84eda8ef542b82"),
                    ),
                    StorageKey(
                        patricia_key!("0x5d2e9527cbeb1a51aa084b0de7501f343b7b1bf24a0c427d6204a7b7988970"),
                    ),
                ),
                (
                    ContractAddress(
                        patricia_key!("0x49d36570d4e46f48e99674bd3fcc84644ddd6b96f7c741b1562b82f9e004dc7"),
                    ),
                    StorageKey(
                        patricia_key!("0x1b9e3d38adfc69623b8d12acf32adfde1319fb40263927c8fc287371bc2d571"),
                    ),
                ),
                (
                    ContractAddress(
                        patricia_key!("0x49d36570d4e46f48e99674bd3fcc84644ddd6b96f7c741b1562b82f9e004dc7"),
                    ),
                    StorageKey(
                        patricia_key!("0x110e2f729c9c2b988559994a3daccd838cf52faf88e18101373e67dd061455a"),
                    ),
                ),
                (
                    ContractAddress(
                        patricia_key!("0x49d36570d4e46f48e99674bd3fcc84644ddd6b96f7c741b1562b82f9e004dc7"),
                    ),
                    StorageKey(
                        patricia_key!("0x1b9e3d38adfc69623b8d12acf32adfde1319fb40263927c8fc287371bc2d570"),
                    ),
                ),
                (
                    ContractAddress(
                        patricia_key!("0x73314940630fd6dcda0d772d4c972c4e0a9946bef9dabf4ef84eda8ef542b82"),
                    ),
                    StorageKey(
                        patricia_key!("0x1dc79e2fd056704ede52dca5746b720269aaa5da53301dff546657c16ca07af"),
                    ),
                ),
            ]),
            l2_to_l1_payload_lengths: vec![],
            event_summary: EventSummary {
                n_events: 2,
                total_event_keys: 2,
                total_event_data_size: 7,
            },
        }
    )]
    #[test_case(
        "0x0310c46edc795c82c71f600159fa9e6c6540cb294df9d156f685bfe62b31a5f4",
        662249,
        ChainId::Mainnet,
        GasVector { l1_gas: GasAmount(0), l1_data_gas: GasAmount(1088), l2_gas: GasAmount(0) },
        37,
        2,
        0,
        None,
        StateChangesCount {
            n_storage_updates: 13,
            n_class_hash_updates: 0,
            n_compiled_class_hash_updates: 0,
            n_modified_contracts: 4,
        },
        false,
        0,
        ExecutionSummary {
            charged_resources: ChargedResources {
                vm_resources: ExecutionResources {
                    n_steps: 63180,
                    n_memory_holes: 8239,
                    builtin_instance_counter: HashMap::from_iter([
                        (BuiltinName::bitwise, 84),
                        (BuiltinName::pedersen, 79),
                        (BuiltinName::range_check, 4897),
                    ]),
                },
                gas_consumed: GasAmount(
                    0,
                ),
            },
            executed_class_hashes: HashSet::from_iter([
                class_hash!("0x5fdb47de4edfd5983f6a82a1beeb1aab2b69d3674b90730aa1693d94d73f0d3"),
                class_hash!("0x27067191f94e301b528b1624e7998d51606412522aab9621fb2c1899b983eeb"),
                class_hash!("0x29927c8af6bccf3f6fda035981e765a7bdbf18a2dc0d630494f8758aa908e2b"),
                class_hash!("0x3e8d67c8817de7a2185d418e88d321c89772a9722b752c6fe097192114621be"),
                class_hash!("0x4ad3c1dc8413453db314497945b6903e1c766495a1e60492d44da9c2a986e4b"),
            ]),
            visited_storage_entries: HashSet::from_iter([
                (
                    ContractAddress(
                        patricia_key!("0x5dd3d2f4429af886cd1a3b08289dbcea99a294197e9eb43b0e0325b4b"),
                    ),
                    StorageKey(
                        patricia_key!("0x40dff85b22ceb4de5477d6577f334c914f8efefed9f5c892934c0f6e966ed7"),
                    ),
                ),
                (
                    ContractAddress(
                        patricia_key!("0x5dd3d2f4429af886cd1a3b08289dbcea99a294197e9eb43b0e0325b4b"),
                    ),
                    StorageKey(
                        patricia_key!("0x174ca4d40ded1b191eeaafb8c222368024fdf0ac894af16ecb51b7ec8477901"),
                    ),
                ),
                (
                    ContractAddress(
                        patricia_key!("0x4718f5a0fc34cc1af16a1cdee98ffb20c31f5cd61d6ab07201858f4287c938d"),
                    ),
                    StorageKey(
                        patricia_key!("0x3a8d0fa789f88e7211b601b97145655c736104895afee9fba450449b3abed8e"),
                    ),
                ),
                (
                    ContractAddress(
                        patricia_key!("0x5dd3d2f4429af886cd1a3b08289dbcea99a294197e9eb43b0e0325b4b"),
                    ),
                    StorageKey(
                        patricia_key!("0x3251cfd36c995a7f163e76498e247f8b2d61aeda83a746bd61d4e7da5fe5699"),
                    ),
                ),
                (
                    ContractAddress(
                        patricia_key!("0x5dd3d2f4429af886cd1a3b08289dbcea99a294197e9eb43b0e0325b4b"),
                    ),
                    StorageKey(
                        patricia_key!("0x100000001"),
                    ),
                ),
                (
                    ContractAddress(
                        patricia_key!("0x43e4f09c32d13d43a880e85f69f7de93ceda62d6cf2581a582c6db635548fdc"),
                    ),
                    StorageKey(
                        patricia_key!("0x60648f61481391ac1803a92eaa5009bc1438ef6e8d10598d265bf5829d312f5"),
                    ),
                ),
                (
                    ContractAddress(
                        patricia_key!("0x4718f5a0fc34cc1af16a1cdee98ffb20c31f5cd61d6ab07201858f4287c938d"),
                    ),
                    StorageKey(
                        patricia_key!("0x43e1ef374bc5f9e49c6c9764a9aac6e36bc8e3df0ca3bffb3cde5a0990ca369"),
                    ),
                ),
                (
                    ContractAddress(
                        patricia_key!("0x4718f5a0fc34cc1af16a1cdee98ffb20c31f5cd61d6ab07201858f4287c938d"),
                    ),
                    StorageKey(
                        patricia_key!("0x586729208869bc7ed12aa50c7a1834a1eef579d05efcc17ee1217a1722f9ba3"),
                    ),
                ),
                (
                    ContractAddress(
                        patricia_key!("0x4718f5a0fc34cc1af16a1cdee98ffb20c31f5cd61d6ab07201858f4287c938d"),
                    ),
                    StorageKey(
                        patricia_key!("0x4dbfe544ed63377b3d819a142e245f56921729b4c3e205f87e66b64af007236"),
                    ),
                ),
                (
                    ContractAddress(
                        patricia_key!("0x5dd3d2f4429af886cd1a3b08289dbcea99a294197e9eb43b0e0325b4b"),
                    ),
                    StorageKey(
                        patricia_key!("0x3110bae189a1cca17a6da4ee778f0076e1ea99cefa11a9b532fe7c064deb948"),
                    ),
                ),
                (
                    ContractAddress(
                        patricia_key!("0x5dd3d2f4429af886cd1a3b08289dbcea99a294197e9eb43b0e0325b4b"),
                    ),
                    StorageKey(
                        patricia_key!("0x45fb8ffc8b8d0d2521fdc1b3558fea0c43ed03911387994698ae9e504026d44"),
                    ),
                ),
                (
                    ContractAddress(
                        patricia_key!("0x4718f5a0fc34cc1af16a1cdee98ffb20c31f5cd61d6ab07201858f4287c938d"),
                    ),
                    StorageKey(
                        patricia_key!("0x3a8d0fa789f88e7211b601b97145655c736104895afee9fba450449b3abed8f"),
                    ),
                ),
                (
                    ContractAddress(
                        patricia_key!("0x5dd3d2f4429af886cd1a3b08289dbcea99a294197e9eb43b0e0325b4b"),
                    ),
                    StorageKey(
                        patricia_key!("0x40dff85b22ceb4de5477d6577f334c914f8efefed9f5c892934c0f6e966ed6"),
                    ),
                ),
                (
                    ContractAddress(
                        patricia_key!("0x5dd3d2f4429af886cd1a3b08289dbcea99a294197e9eb43b0e0325b4b"),
                    ),
                    StorageKey(
                        patricia_key!("0x1"),
                    ),
                ),
                (
                    ContractAddress(
                        patricia_key!("0x5dd3d2f4429af886cd1a3b08289dbcea99a294197e9eb43b0e0325b4b"),
                    ),
                    StorageKey(
                        patricia_key!("0x0"),
                    ),
                ),
                (
                    ContractAddress(
                        patricia_key!("0x4718f5a0fc34cc1af16a1cdee98ffb20c31f5cd61d6ab07201858f4287c938d"),
                    ),
                    StorageKey(
                        patricia_key!("0x586729208869bc7ed12aa50c7a1834a1eef579d05efcc17ee1217a1722f9ba4"),
                    ),
                ),
                (
                    ContractAddress(
                        patricia_key!("0x5dd3d2f4429af886cd1a3b08289dbcea99a294197e9eb43b0e0325b4b"),
                    ),
                    StorageKey(
                        patricia_key!("0x4428af60ea017cd8ac5a041f3777f8b2d7450f8474e471bcbae608cca7975ae"),
                    ),
                ),
                (
                    ContractAddress(
                        patricia_key!("0x5dd3d2f4429af886cd1a3b08289dbcea99a294197e9eb43b0e0325b4b"),
                    ),
                    StorageKey(
                        patricia_key!("0x356fd6aa989033f329e6a5aceb143ba7d0667fd7f74fbbf9457080dd9352c0b"),
                    ),
                ),
                (
                    ContractAddress(
                        patricia_key!("0x43e4f09c32d13d43a880e85f69f7de93ceda62d6cf2581a582c6db635548fdc"),
                    ),
                    StorageKey(
                        patricia_key!("0x281a85306374a5ab27f0bbc385296a54bcd314a1948b6cf61c4ea1bc44bb9f8"),
                    ),
                ),
                (
                    ContractAddress(
                        patricia_key!("0x5dd3d2f4429af886cd1a3b08289dbcea99a294197e9eb43b0e0325b4b"),
                    ),
                    StorageKey(
                        patricia_key!("0x73ffd08441115d89e71906f927d21e18c97a612c56116b40280b8ee6ae5e1f6"),
                    ),
                ),
                (
                    ContractAddress(
                        patricia_key!("0x5dd3d2f4429af886cd1a3b08289dbcea99a294197e9eb43b0e0325b4b"),
                    ),
                    StorageKey(
                        patricia_key!("0x100000000"),
                    ),
                ),
                (
                    ContractAddress(
                        patricia_key!("0x4718f5a0fc34cc1af16a1cdee98ffb20c31f5cd61d6ab07201858f4287c938d"),
                    ),
                    StorageKey(
                        patricia_key!("0x4dbfe544ed63377b3d819a142e245f56921729b4c3e205f87e66b64af007235"),
                    ),
                ),
                (
                    ContractAddress(
                        patricia_key!("0x5dd3d2f4429af886cd1a3b08289dbcea99a294197e9eb43b0e0325b4b"),
                    ),
                    StorageKey(
                        patricia_key!("0x6aff514d3c14935bb84bfc2f5e443daa68c6b9af02150bce2904dc5cee89fb4"),
                    ),
                ),
                (
                    ContractAddress(
                        patricia_key!("0x43e4f09c32d13d43a880e85f69f7de93ceda62d6cf2581a582c6db635548fdc"),
                    ),
                    StorageKey(
                        patricia_key!("0x60648f61481391ac1803a92eaa5009bc1438ef6e8d10598d265bf5829d312f4"),
                    ),
                ),
                (
                    ContractAddress(
                        patricia_key!("0x4718f5a0fc34cc1af16a1cdee98ffb20c31f5cd61d6ab07201858f4287c938d"),
                    ),
                    StorageKey(
                        patricia_key!("0x43e1ef374bc5f9e49c6c9764a9aac6e36bc8e3df0ca3bffb3cde5a0990ca36a"),
                    ),
                ),
                (
                    ContractAddress(
                        patricia_key!("0x5dd3d2f4429af886cd1a3b08289dbcea99a294197e9eb43b0e0325b4b"),
                    ),
                    StorageKey(
                        patricia_key!("0x68153282240797844a90a332ec1b2eabf7d15c42ba228e0c249720e6914176f"),
                    ),
                ),
                (
                    ContractAddress(
                        patricia_key!("0x4505a9f06f2bd639b6601f37a4dc0908bb70e8e0e0c34b1220827d64f4fc066"),
                    ),
                    StorageKey(
                        patricia_key!("0x281a85306374a5ab27f0bbc385296a54bcd314a1948b6cf61c4ea1bc44bb9f8"),
                    ),
                ),
                (
                    ContractAddress(
                        patricia_key!("0x5dd3d2f4429af886cd1a3b08289dbcea99a294197e9eb43b0e0325b4b"),
                    ),
                    StorageKey(
                        patricia_key!("0x6267108c93bc853ce42efb890b0793116c50e5a98b13e024640da0d272115a8"),
                    ),
                ),
                (
                    ContractAddress(
                        patricia_key!("0x5dd3d2f4429af886cd1a3b08289dbcea99a294197e9eb43b0e0325b4b"),
                    ),
                    StorageKey(
                        patricia_key!("0x45fb8ffc8b8d0d2521fdc1b3558fea0c43ed03911387994698ae9e504026d43"),
                    ),
                ),
                (
                    ContractAddress(
                        patricia_key!("0x5dd3d2f4429af886cd1a3b08289dbcea99a294197e9eb43b0e0325b4b"),
                    ),
                    StorageKey(
                        patricia_key!("0xd5ee72ce4ea000d334dd7d37bd432beb488d5ceae18a4a955e14901a851ec7"),
                    ),
                ),
            ]),
            l2_to_l1_payload_lengths: vec![],
            event_summary: EventSummary {
                n_events: 13,
                total_event_keys: 14,
                total_event_data_size: 121,
            },
        }
    )]
    #[test_case(
        "0x06a09ffbf996178ac6e90101047e42fe29cb7108573b2ecf4b0ebd2cba544cb4",
        662248,
        ChainId::Mainnet,
        GasVector { l1_gas: GasAmount(0), l1_data_gas: GasAmount(896), l2_gas: GasAmount(0) },
        4,
        2,
        0,
        None,
        StateChangesCount {
            n_storage_updates: 12,
            n_class_hash_updates: 0,
            n_compiled_class_hash_updates: 0,
            n_modified_contracts: 2,
        },
        false,
        0,
        ExecutionSummary {
            charged_resources: ChargedResources {
                vm_resources: ExecutionResources {
                    n_steps: 3730,
                    n_memory_holes: 100,
                    builtin_instance_counter: HashMap::from_iter([
                        (BuiltinName::range_check, 78),
                        (BuiltinName::pedersen, 3),
                    ]),
                },
                gas_consumed: GasAmount(
                    0,
                ),
            },
            executed_class_hashes: HashSet::from_iter([
                class_hash!("0x6551d5af6e4eb4fac2f9fea06948a49a6d12d924e43a63e6034a6a75e749577"),
                class_hash!("0x816dd0297efc55dc1e7559020a3a825e81ef734b558f03c83325d4da7e6253"),
            ]),
            visited_storage_entries: HashSet::from_iter([
                (
                    ContractAddress(
                        patricia_key!("0x6182278e63816ff4080ed07d668f991df6773fd13db0ea10971096033411b11"),
                    ),
                    StorageKey(
                        patricia_key!("0x401109fe98501f72c01ea79ad5b48c227ec2706d706723cfec3fa5d4ba54c90"),
                    ),
                ),
                (
                    ContractAddress(
                        patricia_key!("0x6182278e63816ff4080ed07d668f991df6773fd13db0ea10971096033411b11"),
                    ),
                    StorageKey(
                        patricia_key!("0x291625bbd3d00024377934a31b5cdf6dfcc1e76776985889e17efb47b3ce2f0"),
                    ),
                ),
                (
                    ContractAddress(
                        patricia_key!("0x6182278e63816ff4080ed07d668f991df6773fd13db0ea10971096033411b11"),
                    ),
                    StorageKey(
                        patricia_key!("0x144978e3c7c8da8f54b97b4fa49320e49d8c70be0c35f42ba1e78465949d19c"),
                    ),
                ),
                (
                    ContractAddress(
                        patricia_key!("0xce305af75e878121f5691150fdd386dff5af073f7e56f4882f62e02bb05a45"),
                    ),
                    StorageKey(
                        patricia_key!("0x282372af1ee63ce325edc788cde17330918ef2f8b9a33039b5bd8dcf192ec76"),
                    ),
                ),
                (
                    ContractAddress(
                        patricia_key!("0xce305af75e878121f5691150fdd386dff5af073f7e56f4882f62e02bb05a45"),
                    ),
                    StorageKey(
                        patricia_key!("0x3779d024ee75b674955ff5025ec51faffd55610d2f586d2f7a4ce7b6b5d2463"),
                    ),
                ),
                (
                    ContractAddress(
                        patricia_key!("0x6182278e63816ff4080ed07d668f991df6773fd13db0ea10971096033411b11"),
                    ),
                    StorageKey(
                        patricia_key!("0x1e44381b0f95a657a83284ece260c1948e6c965da4d357f7fbd6b557342cdc0"),
                    ),
                ),
                (
                    ContractAddress(
                        patricia_key!("0x6182278e63816ff4080ed07d668f991df6773fd13db0ea10971096033411b11"),
                    ),
                    StorageKey(
                        patricia_key!("0x3db6ec55ed007baefa72e1ff639054f691cb3009b778edb59a37aa04690682c"),
                    ),
                ),
                (
                    ContractAddress(
                        patricia_key!("0x6182278e63816ff4080ed07d668f991df6773fd13db0ea10971096033411b11"),
                    ),
                    StorageKey(
                        patricia_key!("0x235a4d83b9b27bde6943b4e26301642f73f6fb6e5cda141734b02962b9d7f9d"),
                    ),
                ),
            ]),
            l2_to_l1_payload_lengths: vec![],
            event_summary: EventSummary {
                n_events: 7,
                total_event_keys: 7,
                total_event_data_size: 26,
            },
        }
    )]
    #[test_case(
        "0x026e04e96ba1b75bfd066c8e138e17717ecb654909e6ac24007b644ac23e4b47",
        536893,
        ChainId::Mainnet,
        GasVector { l1_gas: GasAmount(0), l1_data_gas: GasAmount(896), l2_gas: GasAmount(0) },
        24,
        4,
        0,
        None,
        StateChangesCount {
            n_storage_updates: 10,
            n_class_hash_updates: 0,
            n_compiled_class_hash_updates: 0,
            n_modified_contracts: 4,
        },
        false,
        1,
        ExecutionSummary {
            charged_resources: ChargedResources {
                vm_resources: ExecutionResources {
                    n_steps: 60919,
                    n_memory_holes: 975,
                    builtin_instance_counter: HashMap::from_iter([
                        (BuiltinName::range_check, 1715),
                        (BuiltinName::pedersen, 43),
                    ]),
                },
                gas_consumed: GasAmount(
                    0,
                ),
            },
            executed_class_hashes: HashSet::from_iter([
                class_hash!("0x5ad7636491f8a6b210c137e6191bc12daf31171b6c6e670fe1387697810403a"),
                class_hash!("0xdb2ed00ec7872d4d093f3acb479d7ef2b56bcc7fc793707c1fb04ec66c6b10"),
                class_hash!("0x1a736d6ed154502257f02b1ccdf4d9d1089f80811cd6acad48e6b6a9d1f2003"),
                class_hash!("0x26fe8ea36ec7703569cfe4693b05102940bf122647c4dbf0abc0bb919ce27bd"),
                class_hash!("0x4c2a0ab0698957bd725745ff6dfdda0e874ade8681770fe8990016a6fa9cf04"),
                class_hash!("0x2b39bc3f4c1fd5bef8b7d21504c44e0da59cf27b350551b13d913da52e40d3b"),
                class_hash!("0x2580632f25bbee45da5a1a1ef49d03a984f78dde4019069aa9f25aac06f941a"),
                class_hash!("0x7b5cd6a6949cc1730f89d795f2442f6ab431ea6c9a5be00685d50f97433c5eb"),
                class_hash!("0x52c7ba99c77fc38dd3346beea6c0753c3471f2e3135af5bb837d6c9523fff62"),
                class_hash!("0x7197021c108b0cc57ae354f5ad02222c4b3d7344664e6dd602a0e2298595434"),
                class_hash!("0x64e7d628b1b2aa04a35fe6610b005689e8b591058f7f92bf4eb234e67cf403b"),
                class_hash!("0x2760f25d5a4fb2bdde5f561fd0b44a3dee78c28903577d37d669939d97036a0"),
            ]),
            visited_storage_entries: HashSet::from_iter([
                (
                    ContractAddress(
                        patricia_key!("0xdad44c139a476c7a17fc8141e6db680e9abc9f56fe249a105094c44382c2fd"),
                    ),
                    StorageKey(
                        patricia_key!("0x3f1abe37754ee6ca6d8dfa1036089f78a07ebe8f3b1e336cdbf3274d25becd0"),
                    ),
                ),
                (
                    ContractAddress(
                        patricia_key!("0x5801bdad32f343035fb242e98d1e9371ae85bc1543962fedea16c59b35bd19b"),
                    ),
                    StorageKey(
                        patricia_key!("0x3b3a699bb6ef37ff4b9c4e14319c7d8e9c9bdd10ff402d1ebde18c62ae58382"),
                    ),
                ),
                (
                    ContractAddress(
                        patricia_key!("0x68f5c6a61780768455de69077e07e89787839bf8166decfbf92b645209c0fb8"),
                    ),
                    StorageKey(
                        patricia_key!("0x6f4db3b80b3f05685fbb3cbcb6dc5a676c638925269901e02993ca6c121fa4f"),
                    ),
                ),
                (
                    ContractAddress(
                        patricia_key!("0x68f5c6a61780768455de69077e07e89787839bf8166decfbf92b645209c0fb8"),
                    ),
                    StorageKey(
                        patricia_key!("0x1c76cd4f3f79786d9e5d1298f47170de4bf0222337c680c5377ec772d3ce96b"),
                    ),
                ),
                (
                    ContractAddress(
                        patricia_key!("0x5801bdad32f343035fb242e98d1e9371ae85bc1543962fedea16c59b35bd19b"),
                    ),
                    StorageKey(
                        patricia_key!("0x3351bce4793f90e4aa00447357c2d34ac08611756193d8249009e0396dd7b41"),
                    ),
                ),
                (
                    ContractAddress(
                        patricia_key!("0x5801bdad32f343035fb242e98d1e9371ae85bc1543962fedea16c59b35bd19b"),
                    ),
                    StorageKey(
                        patricia_key!("0x34fea4b03b28c51f5bea6524bf41d06209d8306dc2376d4d730b14fea79ec8c"),
                    ),
                ),
                (
                    ContractAddress(
                        patricia_key!("0x53c91253bc9682c04929ca02ed00b3e423f6710d2ee7e0d5ebb06f3ecf368a8"),
                    ),
                    StorageKey(
                        patricia_key!("0x1c76cd4f3f79786d9e5d1298f47170de4bf0222337c680c5377ec772d3ce96b"),
                    ),
                ),
                (
                    ContractAddress(
                        patricia_key!("0x53c91253bc9682c04929ca02ed00b3e423f6710d2ee7e0d5ebb06f3ecf368a8"),
                    ),
                    StorageKey(
                        patricia_key!("0x2f91121a0e63b29dc1d6a4afc3a3963209345391a124869e657665e749659ad"),
                    ),
                ),
                (
                    ContractAddress(
                        patricia_key!("0x53c91253bc9682c04929ca02ed00b3e423f6710d2ee7e0d5ebb06f3ecf368a8"),
                    ),
                    StorageKey(
                        patricia_key!("0x2f91121a0e63b29dc1d6a4afc3a3963209345391a124869e657665e749659ac"),
                    ),
                ),
                (
                    ContractAddress(
                        patricia_key!("0x5801bdad32f343035fb242e98d1e9371ae85bc1543962fedea16c59b35bd19b"),
                    ),
                    StorageKey(
                        patricia_key!("0x3b3a699bb6ef37ff4b9c4e14319c7d8e9c9bdd10ff402d1ebde18c62ae58381"),
                    ),
                ),
                (
                    ContractAddress(
                        patricia_key!("0x53c91253bc9682c04929ca02ed00b3e423f6710d2ee7e0d5ebb06f3ecf368a8"),
                    ),
                    StorageKey(
                        patricia_key!("0x6f4db3b80b3f05685fbb3cbcb6dc5a676c638925269901e02993ca6c121fa50"),
                    ),
                ),
                (
                    ContractAddress(
                        patricia_key!("0x68f5c6a61780768455de69077e07e89787839bf8166decfbf92b645209c0fb8"),
                    ),
                    StorageKey(
                        patricia_key!("0x7dd6927869f0f6501f10407d6de416a90d2272af189f8b24d12acc09c2df5e6"),
                    ),
                ),
                (
                    ContractAddress(
                        patricia_key!("0xdad44c139a476c7a17fc8141e6db680e9abc9f56fe249a105094c44382c2fd"),
                    ),
                    StorageKey(
                        patricia_key!("0x5c722fd91dec49f67eb170afb8e7e54ebe6f35b6b7f4fec3fdd0bad96606126"),
                    ),
                ),
                (
                    ContractAddress(
                        patricia_key!("0x53c91253bc9682c04929ca02ed00b3e423f6710d2ee7e0d5ebb06f3ecf368a8"),
                    ),
                    StorageKey(
                        patricia_key!("0x6f4db3b80b3f05685fbb3cbcb6dc5a676c638925269901e02993ca6c121fa4f"),
                    ),
                ),
                (
                    ContractAddress(
                        patricia_key!("0x68f5c6a61780768455de69077e07e89787839bf8166decfbf92b645209c0fb8"),
                    ),
                    StorageKey(
                        patricia_key!("0x5a7a0269b464f3a77a50c4de3ef3ba7e2c253c514f440ef75786d28d59007d9"),
                    ),
                ),
                (
                    ContractAddress(
                        patricia_key!("0xf6f4cf62e3c010e0ac2451cc7807b5eec19a40b0faacd00cca3914280fdf5a"),
                    ),
                    StorageKey(
                        patricia_key!("0x119407278bb67ccb5306f7b08343c96f7b6933a06f3173067d21e98725a2b59"),
                    ),
                ),
                (
                    ContractAddress(
                        patricia_key!("0x68f5c6a61780768455de69077e07e89787839bf8166decfbf92b645209c0fb8"),
                    ),
                    StorageKey(
                        patricia_key!("0x5a7a0269b464f3a77a50c4de3ef3ba7e2c253c514f440ef75786d28d59007d8"),
                    ),
                ),
                (
                    ContractAddress(
                        patricia_key!("0x41fd22b238fa21cfcf5dd45a8548974d8263b3a531a60388411c5e230f97023"),
                    ),
                    StorageKey(
                        patricia_key!("0x139825585c3389ee852d93d2706b57d5bf8d4ba85922ef0689a691627211b05"),
                    ),
                ),
                (
                    ContractAddress(
                        patricia_key!("0x5801bdad32f343035fb242e98d1e9371ae85bc1543962fedea16c59b35bd19b"),
                    ),
                    StorageKey(
                        patricia_key!("0x2ec31623436b0fbcbbd71b2b3eed2887c8156077098a52a9256a9e0edb833f"),
                    ),
                ),
                (
                    ContractAddress(
                        patricia_key!("0x68f5c6a61780768455de69077e07e89787839bf8166decfbf92b645209c0fb8"),
                    ),
                    StorageKey(
                        patricia_key!("0x2f91121a0e63b29dc1d6a4afc3a3963209345391a124869e657665e749659ac"),
                    ),
                ),
                (
                    ContractAddress(
                        patricia_key!("0x5801bdad32f343035fb242e98d1e9371ae85bc1543962fedea16c59b35bd19b"),
                    ),
                    StorageKey(
                        patricia_key!("0x1e6f3e4333da349f86a03f030be7f2c76d8266a97c625746ebb9d3220a39d87"),
                    ),
                ),
                (
                    ContractAddress(
                        patricia_key!("0x5801bdad32f343035fb242e98d1e9371ae85bc1543962fedea16c59b35bd19b"),
                    ),
                    StorageKey(
                        patricia_key!("0x57c60b189063035eed65879a14ad5f6e718027a212dafbe52f9bcd79e9f4fb"),
                    ),
                ),
                (
                    ContractAddress(
                        patricia_key!("0x68f5c6a61780768455de69077e07e89787839bf8166decfbf92b645209c0fb8"),
                    ),
                    StorageKey(
                        patricia_key!("0x6f4db3b80b3f05685fbb3cbcb6dc5a676c638925269901e02993ca6c121fa50"),
                    ),
                ),
                (
                    ContractAddress(
                        patricia_key!("0xf6f4cf62e3c010e0ac2451cc7807b5eec19a40b0faacd00cca3914280fdf5a"),
                    ),
                    StorageKey(
                        patricia_key!("0x2ded64caa8ae4aba3291cc1f172d4b8fda206d4d1b5660c7565e7461c727929"),
                    ),
                ),
                (
                    ContractAddress(
                        patricia_key!("0x12f8e318fe04a1fe8bffe005ea4bbd19cb77a656b4f42682aab8a0ed20702f0"),
                    ),
                    StorageKey(
                        patricia_key!("0x5d6c55cbfbeaef29110e02a1f4a1228488feec6f59b3f2f77d24245272e799a"),
                    ),
                ),
                (
                    ContractAddress(
                        patricia_key!("0x53c91253bc9682c04929ca02ed00b3e423f6710d2ee7e0d5ebb06f3ecf368a8"),
                    ),
                    StorageKey(
                        patricia_key!("0x18d7b079b471cfde70d671fc55b3c06d4363cdc22201c09924822902a33e01a"),
                    ),
                ),
                (
                    ContractAddress(
                        patricia_key!("0x53c91253bc9682c04929ca02ed00b3e423f6710d2ee7e0d5ebb06f3ecf368a8"),
                    ),
                    StorageKey(
                        patricia_key!("0x5a7a0269b464f3a77a50c4de3ef3ba7e2c253c514f440ef75786d28d59007d9"),
                    ),
                ),
                (
                    ContractAddress(
                        patricia_key!("0x41fd22b238fa21cfcf5dd45a8548974d8263b3a531a60388411c5e230f97023"),
                    ),
                    StorageKey(
                        patricia_key!("0x3f1abe37754ee6ca6d8dfa1036089f78a07ebe8f3b1e336cdbf3274d25becd0"),
                    ),
                ),
                (
                    ContractAddress(
                        patricia_key!("0x53c91253bc9682c04929ca02ed00b3e423f6710d2ee7e0d5ebb06f3ecf368a8"),
                    ),
                    StorageKey(
                        patricia_key!("0x18d7b079b471cfde70d671fc55b3c06d4363cdc22201c09924822902a33e019"),
                    ),
                ),
                (
                    ContractAddress(
                        patricia_key!("0x5801bdad32f343035fb242e98d1e9371ae85bc1543962fedea16c59b35bd19b"),
                    ),
                    StorageKey(
                        patricia_key!("0x57c60b189063035eed65879a14ad5f6e718027a212dafbe52f9bcd79e9f4fa"),
                    ),
                ),
                (
                    ContractAddress(
                        patricia_key!("0x68f5c6a61780768455de69077e07e89787839bf8166decfbf92b645209c0fb8"),
                    ),
                    StorageKey(
                        patricia_key!("0x3ad6945aa849b77ba309199d76ea4555be65368391ba450fab8ea6248431ea0"),
                    ),
                ),
                (
                    ContractAddress(
                        patricia_key!("0xf6f4cf62e3c010e0ac2451cc7807b5eec19a40b0faacd00cca3914280fdf5a"),
                    ),
                    StorageKey(
                        patricia_key!("0x1f7cb1620ff9ec226d1c4c618ea516ebdd5a65005c2f457158cdd0d4d77ab4b"),
                    ),
                ),
                (
                    ContractAddress(
                        patricia_key!("0x5801bdad32f343035fb242e98d1e9371ae85bc1543962fedea16c59b35bd19b"),
                    ),
                    StorageKey(
                        patricia_key!("0x2ec31623436b0fbcbbd71b2b3eed2887c8156077098a52a9256a9e0edb8340"),
                    ),
                ),
                (
                    ContractAddress(
                        patricia_key!("0x53c91253bc9682c04929ca02ed00b3e423f6710d2ee7e0d5ebb06f3ecf368a8"),
                    ),
                    StorageKey(
                        patricia_key!("0x5a7a0269b464f3a77a50c4de3ef3ba7e2c253c514f440ef75786d28d59007d8"),
                    ),
                ),
                (
                    ContractAddress(
                        patricia_key!("0x5801bdad32f343035fb242e98d1e9371ae85bc1543962fedea16c59b35bd19b"),
                    ),
                    StorageKey(
                        patricia_key!("0x3f1abe37754ee6ca6d8dfa1036089f78a07ebe8f3b1e336cdbf3274d25becd0"),
                    ),
                ),
                (
                    ContractAddress(
                        patricia_key!("0x5801bdad32f343035fb242e98d1e9371ae85bc1543962fedea16c59b35bd19b"),
                    ),
                    StorageKey(
                        patricia_key!("0x37d931bc5c74214b7c669bc431e9dc2c39cba57516e0ab3c5a7ceb2d1c9e5c1"),
                    ),
                ),
                (
                    ContractAddress(
                        patricia_key!("0x68f5c6a61780768455de69077e07e89787839bf8166decfbf92b645209c0fb8"),
                    ),
                    StorageKey(
                        patricia_key!("0x3ad6945aa849b77ba309199d76ea4555be65368391ba450fab8ea6248431e9f"),
                    ),
                ),
                (
                    ContractAddress(
                        patricia_key!("0x5801bdad32f343035fb242e98d1e9371ae85bc1543962fedea16c59b35bd19b"),
                    ),
                    StorageKey(
                        patricia_key!("0x35bfc9b032421f93a52912870bbb09af6c896d21d00165845f0c04715df1468"),
                    ),
                ),
                (
                    ContractAddress(
                        patricia_key!("0x68f5c6a61780768455de69077e07e89787839bf8166decfbf92b645209c0fb8"),
                    ),
                    StorageKey(
                        patricia_key!("0x7dd6927869f0f6501f10407d6de416a90d2272af189f8b24d12acc09c2df5e5"),
                    ),
                ),
                (
                    ContractAddress(
                        patricia_key!("0x68f5c6a61780768455de69077e07e89787839bf8166decfbf92b645209c0fb8"),
                    ),
                    StorageKey(
                        patricia_key!("0x2f91121a0e63b29dc1d6a4afc3a3963209345391a124869e657665e749659ad"),
                    ),
                ),
                (
                    ContractAddress(
                        patricia_key!("0xf6f4cf62e3c010e0ac2451cc7807b5eec19a40b0faacd00cca3914280fdf5a"),
                    ),
                    StorageKey(
                        patricia_key!("0x26be8966924075afd93cd2a84013cca637468173cc02904002dc3d0caf30b61"),
                    ),
                ),
                (
                    ContractAddress(
                        patricia_key!("0x5801bdad32f343035fb242e98d1e9371ae85bc1543962fedea16c59b35bd19b"),
                    ),
                    StorageKey(
                        patricia_key!(
                            "0x1e6f3e4333da349f86a03f030be7f2c76d8266a97c625746ebb9d3220a39d88"
                        ),
                    ),
                ),
                (
                    ContractAddress(
                        patricia_key!("0x12f8e318fe04a1fe8bffe005ea4bbd19cb77a656b4f42682aab8a0ed20702f0"),
                    ),
                    StorageKey(
                        patricia_key!("0x5d6c55cbfbeaef29110e02a1f4a1228488feec6f59b3f2f77d24245272e7999"),
                    ),
                ),
            ]),
            l2_to_l1_payload_lengths: vec![],
            event_summary: EventSummary {
                n_events: 11,
                total_event_keys: 12,
                total_event_data_size: 54,
            },
        }
    )]
    #[test_case(
        "0x01351387ef63fd6fe5ec10fa57df9e006b2450b8c68d7eec8cfc7d220abc7eda",
        644700,
        ChainId::Mainnet,
        GasVector { l1_gas: GasAmount(0), l1_data_gas: GasAmount(128), l2_gas: GasAmount(0) },
        8,
        2,
        0,
        None,
        StateChangesCount {
            n_storage_updates: 1,
            n_class_hash_updates: 0,
            n_compiled_class_hash_updates: 0,
            n_modified_contracts: 1,
        },
        true,
        0,
        ExecutionSummary {
            charged_resources: ChargedResources {
                vm_resources: ExecutionResources {
                    n_steps: 28,
                    n_memory_holes: 0,
                    builtin_instance_counter: HashMap::new(),
                },
                gas_consumed: GasAmount(
                    0,
                ),
            },
            executed_class_hashes: HashSet::from_iter([
                class_hash!("0x33478650b3b71be225cbad55fda8a590022eea17be3212d0ccbf3d364b1e448"),
            ]),
            visited_storage_entries: HashSet::new(),
            l2_to_l1_payload_lengths: vec![],
            event_summary: EventSummary {
                n_events: 0,
                total_event_keys: 0,
                total_event_data_size: 0,
            },
        }
    )]
    #[allow(clippy::too_many_arguments)]
    fn test_transaction_info(
        hash: &str,
        block_number: u64,
        chain: ChainId,
        da_gas: GasVector,
        calldata_length: usize,
        signature_length: usize,
        code_size: usize,
        l1_handler_payload_size: Option<usize>,
        starknet_chg: StateChangesCount,
        is_reverted: bool,
        n_allocated_keys: usize,
        execution_summary: ExecutionSummary,
    ) {
        let hash = TransactionHash(felt!(hash));
        let block_number = BlockNumber(block_number);
        let flags = ExecutionFlags {
            only_query: false,
            charge_fee: false,
            validate: true,
        };
        let tx_info = execute_transaction(&hash, block_number, chain, flags).unwrap();

        let starknet_resources = tx_info.clone().receipt.resources.starknet_resources;
        let state_resources = StateResources::new_for_testing(starknet_chg, n_allocated_keys);
        let starknet_rsc = StarknetResources::new(
            calldata_length,
            signature_length,
            code_size,
            state_resources,
            l1_handler_payload_size,
            execution_summary,
        );
        assert_eq_sorted!(is_reverted, tx_info.revert_error.is_some());
        assert_eq_sorted!(da_gas, tx_info.receipt.da_gas);
        assert_eq_sorted!(starknet_rsc, starknet_resources);
    }

    #[test_case(
        "0x0310c46edc795c82c71f600159fa9e6c6540cb294df9d156f685bfe62b31a5f4",
        662249,
        ChainId::Mainnet
    )]
    #[test_case(
        "0x066e1f01420d8e433f6ef64309adb1a830e5af0ea67e3d935de273ca57b3ae5e",
        662252,
        ChainId::Mainnet
    )]
    /// Ideally contract executions should be independent from one another.
    /// In practice we use the same loaded dynamic shared library for each
    /// execution of the same contract, for performance reasons. This means that
    /// if a contract relies on global variables, those will be shared between
    /// different executions of the same contract. This test executes a single
    /// transaction (therefore, the same contracts) multiple times at the same
    /// time, helping to uncover any possible concurrency bug that we may have
    fn test_concurrency(tx_hash: &str, block_number: u64, chain: ChainId) {
        let hash = TransactionHash(felt!(tx_hash));
        let block_number = BlockNumber(block_number);
        let flags = ExecutionFlags {
            only_query: false,
            charge_fee: false,
            validate: true,
        };
        let (tx, context) = fetch_transaction(&hash, block_number, chain.clone(), flags).unwrap();

        let mut handles = Vec::new();

        for _ in 0..20 {
            let context = context.clone();
            let tx = tx.clone();

            let previous_block_number = block_number.prev().unwrap();
            let current_reader = RpcStateReader::new(chain.clone(), previous_block_number);
            let mut cache = CachedState::new(current_reader);

            handles.push(thread::spawn(move || {
                let execution_info = tx.execute(&mut cache, &context).unwrap();

                assert!(
                    !execution_info.is_reverted(),
                    "{:?}",
                    execution_info.revert_error.unwrap()
                )
            }));
        }

        for h in handles {
            h.join().unwrap()
        }
    }

    // Impl conversion for easier checking against RPC data
    impl From<&CallInfo> for RpcCallInfo {
        fn from(value: &CallInfo) -> Self {
            Self {
                result: Some(value.execution.retdata.0.clone()),
                calldata: Some((*value.call.calldata.0).clone()),
                calls: value.inner_calls.iter().map(|ci| ci.into()).collect(),
                // We don't have the revert reason string in the trace so we just make sure it doesn't revert
                revert_reason: value.execution.failed.then_some("Default String".into()),
            }
        }
    }

    #[test]
    fn test_get_block_info() {
        let reader = RpcStateReader::new(ChainId::Mainnet, BlockNumber(169928));

        let block = reader.get_block_with_tx_hashes().unwrap();
        let info = get_block_info(block.header);

        assert_eq!(
            info.gas_prices.l1_gas_price(&FeeType::Eth).get().0,
            22804578690
        );
    }
}<|MERGE_RESOLUTION|>--- conflicted
+++ resolved
@@ -15,26 +15,16 @@
     },
     versioned_constants::VersionedConstants,
 };
-<<<<<<< HEAD
-use blockifier_reexecution::state_reader::compile::{
-    legacy_to_contract_class_v0, sierra_to_versioned_contract_class_v1,
-=======
 use blockifier_reexecution::state_reader::{
-    compile::{legacy_to_contract_class_v0, sierra_to_contact_class_v1},
+    compile::{legacy_to_contract_class_v0, sierra_to_versioned_contract_class_v1},
     utils::get_fee_token_addresses,
->>>>>>> f8a8649a
 };
 use starknet::core::types::ContractClass;
 use starknet_api::{
     block::{BlockInfo, BlockNumber, GasPrice, NonzeroGasPrice, StarknetVersion},
     contract_class::{ClassInfo, SierraVersion},
-<<<<<<< HEAD
-    core::ContractAddress,
-    patricia_key,
+    core::ChainId,
     test_utils::MAX_FEE,
-=======
-    core::ChainId,
->>>>>>> f8a8649a
     transaction::{Transaction as SNTransaction, TransactionHash},
 };
 
