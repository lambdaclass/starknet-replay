use crate::{
    objects::BlockHeader,
    reader::{RpcStateReader, StateReader},
};
use anyhow::Context;
use blockifier::{
    blockifier::block::validated_gas_prices,
    bouncer::BouncerConfig,
    context::{BlockContext, ChainInfo},
    state::cached_state::CachedState,
    transaction::{
        account_transaction::ExecutionFlags, objects::TransactionExecutionInfo,
        transaction_execution::Transaction as BlockiTransaction,
        transactions::ExecutableTransaction,
    },
    versioned_constants::VersionedConstants,
};
use blockifier_reexecution::state_reader::{
<<<<<<< HEAD
    compile::{legacy_to_contract_class_v0, sierra_to_contact_class_v1},
=======
    compile::{legacy_to_contract_class_v0, sierra_to_versioned_contract_class_v1},
>>>>>>> e935ad6d
    utils::get_fee_token_addresses,
};
use starknet::core::types::ContractClass;
use starknet_api::{
    block::{BlockInfo, BlockNumber, GasPrice, NonzeroGasPrice, StarknetVersion},
    contract_class::{ClassInfo, SierraVersion},
    core::ChainId,
<<<<<<< HEAD
=======
    test_utils::MAX_FEE,
>>>>>>> e935ad6d
    transaction::{Transaction as SNTransaction, TransactionHash},
};

pub fn fetch_block_context(reader: &impl StateReader) -> anyhow::Result<BlockContext> {
    let block = reader.get_block_with_tx_hashes()?;

    let version = StarknetVersion::try_from(block.header.starknet_version.as_str())?;

    // we must use the starknet constants that corresponds to the starknet transaction's version
    let versioned_constants = VersionedConstants::get(&version)
        .unwrap_or_else(|_| VersionedConstants::latest_constants())
        .clone();

    let block_info = get_block_info(block.header);

    let chain_id = reader.get_chain_id();
    let fee_token_addresses = get_fee_token_addresses(&chain_id);
    let chain_info = ChainInfo {
        chain_id,
        fee_token_addresses,
    };

    Ok(BlockContext::new(
        block_info,
        chain_info,
        versioned_constants,
        BouncerConfig::max(),
    ))
}

pub fn fetch_blockifier_transaction(
    reader: &impl StateReader,
    flags: ExecutionFlags,
    hash: TransactionHash,
) -> anyhow::Result<BlockiTransaction> {
    let transaction = reader.get_transaction(&hash)?;

    let class_info = if let SNTransaction::Declare(declare) = &transaction {
        let class = reader.get_contract_class(&declare.class_hash())?;
        Some(get_class_info(class)?)
    } else {
        None
    };

    let fee = if let SNTransaction::L1Handler(_) = &transaction {
        Some(MAX_FEE)
    } else {
        None
    };

    let transaction = BlockiTransaction::from_api(transaction, hash, class_info, fee, None, flags)?;

    Ok(transaction)
}
<<<<<<< HEAD

/// Fetches and executes the given transaction.
///
/// Internally, it creates its own blank state, so it may fail when executing
/// a transaction in the middle of a block, if it depends on a previous transaction
/// of the same block.
///
/// It doesn't use the rpc cache.
pub fn execute_transaction(
    hash: &TransactionHash,
    block_number: BlockNumber,
    chain: ChainId,
    flags: ExecutionFlags,
) -> anyhow::Result<TransactionExecutionInfo> {
    let (transaction, context) = fetch_transaction(hash, block_number, chain.clone(), flags)?;

    let previous_block_number = block_number
        .prev()
        .context("block number had no previous")?;
    let previous_reader = RpcStateReader::new(chain, previous_block_number);
    let mut state = CachedState::new(previous_reader);
    let execution_info = transaction.execute(&mut state, &context)?;

    Ok(execution_info)
}

=======

/// Fetches and executes the given transaction.
///
/// Internally, it creates its own blank state, so it may fail when executing
/// a transaction in the middle of a block, if it depends on a previous transaction
/// of the same block.
///
/// It doesn't use the rpc cache.
pub fn execute_transaction(
    hash: &TransactionHash,
    block_number: BlockNumber,
    chain: ChainId,
    flags: ExecutionFlags,
) -> anyhow::Result<TransactionExecutionInfo> {
    let (transaction, context) = fetch_transaction(hash, block_number, chain.clone(), flags)?;

    let previous_block_number = block_number
        .prev()
        .context("block number had no previous")?;
    let previous_reader = RpcStateReader::new(chain, previous_block_number);
    let mut state = CachedState::new(previous_reader);
    let execution_info = transaction.execute(&mut state, &context)?;

    Ok(execution_info)
}

>>>>>>> e935ad6d
/// Fetches all information needed to execute a given transaction
///
/// Due to limitations in the CachedState, we need to fetch this information
/// separately, and can't be done with only the CachedState
///
/// It doesn't use the rpc cache. See `fetch_transaction_w_state` to specify a custom reader.
pub fn fetch_transaction(
    hash: &TransactionHash,
    block_number: BlockNumber,
    chain: ChainId,
    flags: ExecutionFlags,
) -> anyhow::Result<(BlockiTransaction, BlockContext)> {
    let reader = RpcStateReader::new(chain, block_number);
    let transaction = fetch_blockifier_transaction(&reader, flags, *hash)?;
    let context = fetch_block_context(&reader)?;

    Ok((transaction, context))
}

/// Fetches all information needed to execute a given transaction
///
/// Like `fetch_transaction`, but with a custom reader.
pub fn fetch_transaction_with_state(
    reader: &impl StateReader,
    hash: &TransactionHash,
    flags: ExecutionFlags,
) -> anyhow::Result<(BlockiTransaction, BlockContext)> {
    let transaction = fetch_blockifier_transaction(reader, flags, *hash)?;
    let context = fetch_block_context(reader)?;

    Ok((transaction, context))
}

/// Derives `BlockInfo` from the `BlockHeader`
pub fn get_block_info(header: BlockHeader) -> BlockInfo {
    fn parse_gas_price(price: GasPrice) -> NonzeroGasPrice {
        NonzeroGasPrice::new(price).unwrap_or(NonzeroGasPrice::MIN)
    }

    BlockInfo {
        block_number: header.block_number,
        sequencer_address: header.sequencer_address,
        block_timestamp: header.timestamp,
        gas_prices: validated_gas_prices(
            parse_gas_price(header.l1_gas_price.price_in_wei),
            parse_gas_price(header.l1_gas_price.price_in_fri),
            parse_gas_price(header.l1_data_gas_price.price_in_wei),
            parse_gas_price(header.l1_data_gas_price.price_in_fri),
            NonzeroGasPrice::MIN,
            NonzeroGasPrice::MIN,
        ),
        use_kzg_da: true,
    }
}

/// Derives `ClassInfo` from the `ContractClass`
pub fn get_class_info(class: ContractClass) -> anyhow::Result<ClassInfo> {
    match class {
        ContractClass::Sierra(sierra) => {
            let abi_length = sierra.abi.len();
            let sierra_length = sierra.sierra_program.len();
            let (contract_class, version) = sierra_to_versioned_contract_class_v1(sierra)?;
            Ok(ClassInfo::new(
                &contract_class,
                sierra_length,
                abi_length,
                version,
            )?)
        }
        ContractClass::Legacy(legacy) => {
            let abi_length = legacy
                .abi
                .clone()
                .expect("legendary contract should have abi")
                .len();
            Ok(ClassInfo::new(
                &legacy_to_contract_class_v0(legacy)?,
                0,
                abi_length,
                SierraVersion::DEPRECATED,
            )?)
        }
    }
}

#[cfg(test)]
mod tests {
    use std::{
        collections::{HashMap, HashSet},
        thread,
    };

    use blockifier::{
        execution::call_info::{CallInfo, ChargedResources, EventSummary, ExecutionSummary},
        fee::resources::{StarknetResources, StateResources},
        state::cached_state::StateChangesCount,
        transaction::account_transaction::ExecutionFlags,
    };
    use cairo_vm::{
        types::builtin_name::BuiltinName, vm::runners::cairo_runner::ExecutionResources,
    };
    use pretty_assertions_sorted::assert_eq_sorted;
    use starknet_api::{
        block::{BlockNumber, FeeType},
        class_hash,
        core::ContractAddress,
        execution_resources::{GasAmount, GasVector},
        felt, patricia_key,
        state::StorageKey,
    };
    use test_case::test_case;

    use super::*;
    use crate::objects::RpcCallInfo;

    #[test_case(
        "0x00b6d59c19d5178886b4c939656167db0660fe325345138025a3cc4175b21897",
        200304,
        ChainId::Mainnet
        => ignore["Doesn't revert in newest blockifier version"]
    )]
    #[test_case(
        "0x02b28b4846a756e0cec6385d6d13f811e745a88c7e75a3ebc5fead5b4af152a3",
        200303,
        ChainId::Mainnet
        => ignore["broken on both due to a cairo-vm error"]
    )]
    fn blockifier_test_case_reverted_tx(hash: &str, block_number: u64, chain: ChainId) {
        let hash = TransactionHash(felt!(hash));
        let block_number = BlockNumber(block_number);
        let flags = ExecutionFlags {
            only_query: false,
            charge_fee: false,
            validate: true,
        };

        let tx_info = execute_transaction(&hash, block_number, chain.clone(), flags).unwrap();

        let next_reader = RpcStateReader::new(chain.clone(), block_number);
        let trace = next_reader.get_transaction_trace(&hash).unwrap();

        assert_eq!(
            tx_info.revert_error.map(|r| r.to_string()),
            trace.execute_invocation.unwrap().revert_reason
        );

        // We can't currently compare fee values
    }

    #[test_case(
        // Declare tx
        "0x60506c49e65d84e2cdd0e9142dc43832a0a59cb6a9cbcce1ab4f57c20ba4afb",
        347900,
        ChainId::Mainnet
        => ignore
    )]
    #[test_case(
        "0x014640564509873cf9d24a311e1207040c8b60efd38d96caef79855f0b0075d5",
        90007,
        ChainId::Mainnet
    )]
    #[test_case(
        "0x025844447697eb7d5df4d8268b23aef6c11de4087936048278c2559fc35549eb",
        197001,
        ChainId::Mainnet
    )]
    #[test_case(
        "0x00164bfc80755f62de97ae7c98c9d67c1767259427bcf4ccfcc9683d44d54676",
        197001,
        ChainId::Mainnet
    )]
    #[test_case(
        "0x05d200ef175ba15d676a68b36f7a7b72c17c17604eda4c1efc2ed5e4973e2c91",
        169929,
        ChainId::Mainnet
    )]
    #[test_case(
        "0x0528ec457cf8757f3eefdf3f0728ed09feeecc50fd97b1e4c5da94e27e9aa1d6",
        169929,
        ChainId::Mainnet
        => ignore
    )]
    #[test_case(
        "0x0737677385a30ec4cbf9f6d23e74479926975b74db3d55dc5e46f4f8efee41cf",
        169929,
        ChainId::Mainnet
        => ignore
    )]
    #[test_case(
        "0x026c17728b9cd08a061b1f17f08034eb70df58c1a96421e73ee6738ad258a94c",
        169929,
        ChainId::Mainnet
    )]
    #[test_case(
        // review later
        "0x0743092843086fa6d7f4a296a226ee23766b8acf16728aef7195ce5414dc4d84",
        186549,
        ChainId::Mainnet
    )]
    #[test_case(
        // fails in blockifier
        "0x00724fc4a84f489ed032ebccebfc9541eb8dc64b0e76b933ed6fc30cd6000bd1",
        186552,
        ChainId::Mainnet
        => ignore
    )]
    #[test_case(
        "0x176a92e8df0128d47f24eebc17174363457a956fa233cc6a7f8561bfbd5023a",
        317093,
        ChainId::Mainnet
    )]
    #[test_case(
        "0x04db9b88e07340d18d53b8b876f28f449f77526224afb372daaf1023c8b08036",
        398052,
        ChainId::Mainnet
    )]
    #[test_case(
        "0x5a5de1f42f6005f3511ea6099daed9bcbcf9de334ee714e8563977e25f71601",
        281514,
        ChainId::Mainnet
    )]
    #[test_case(
        "0x26be3e906db66973de1ca5eec1ddb4f30e3087dbdce9560778937071c3d3a83",
        351269,
        ChainId::Mainnet
    )]
    #[test_case(
        "0x4f552c9430bd21ad300db56c8f4cae45d554a18fac20bf1703f180fac587d7e",
        351226,
        ChainId::Mainnet
    )]
    // DeployAccount for different account providers:

    // OpenZeppelin (v0.7.0)
    #[test_case(
        "0x04df8a364233d995c33c7f4666a776bf458631bec2633e932b433a783db410f8",
        422882,
        ChainId::Mainnet
    )]
    // Argent X (v5.7.0)
    #[test_case(
        "0x74820d4a1ac6e832a51a8938959e6f15a247f7d34daea2860d4880c27bc2dfd",
        475946,
        ChainId::Mainnet
        => ignore
    )]
    #[test_case(
        "0x41497e62fb6798ff66e4ad736121c0164cdb74005aa5dab025be3d90ad4ba06",
        638867,
        ChainId::Mainnet
    )]
    #[test_case(
        "0x7805c2bf5abaf4fe0eb1db7b7be0486a14757b4bf96634c828d11c07e4a763c",
        641976,
        ChainId::Mainnet
        => ignore
    )]
    #[test_case(
        "0x73ef9cde09f005ff6f411de510ecad4cdcf6c4d0dfc59137cff34a4fc74dfd",
        654001,
        ChainId::Mainnet
    )]
    #[test_case(
        "0x75d7ef42a815e4d9442efcb509baa2035c78ea6a6272ae29e87885788d4c85e",
        654001,
        ChainId::Mainnet
    )]
    #[test_case(
        "0x1ecb4b825f629eeb9816ddfd6905a85f6d2c89995907eacaf6dc64e27a2c917",
        654001,
        ChainId::Mainnet
    )]
    #[test_case(
        "0x70d83cb9e25f1e9f7be2608f72c7000796e4a222c1ed79a0ea81abe5172557b",
        654001,
        ChainId::Mainnet
    )]
    #[test_case(
        "0x670321c71835004fcab639e871ef402bb807351d126ccc4d93075ff2c31519d",
        654001,
        ChainId::Mainnet
    )]
    #[test_case(
        "0x5896b4db732cfc57ce5d56ece4dfa4a514bd435a0ee80dc79b37e60cdae5dd6",
        653001,
        ChainId::Mainnet
        => ignore["takes to long"]
    )]
    #[test_case(
        "0x5a030fd81f14a1cf29a2e5259d3f2c9960018ade2d135269760e6fb4802ac02",
        653001,
        ChainId::Mainnet
        => ignore["halts execution"]
    )]
    #[test_case(
        "0x2d2bed435d0b43a820443aad2bc9e3d4fa110c428e65e422101dfa100ba5664",
        653001,
        ChainId::Mainnet
        => ignore
    )]
    #[test_case(
        "0x3330b29e8b99dedef79f5c7cdc2b510c590155add29dcc5e2f92d176d8e19d",
        653001,
        ChainId::Mainnet
        => ignore
    )]
    fn blockifier_tx(hash: &str, block_number: u64, chain: ChainId) {
        let hash = TransactionHash(felt!(hash));
        let block_number = BlockNumber(block_number);
        let flags = ExecutionFlags {
            only_query: false,
            charge_fee: false,
            validate: true,
        };

        let tx_info = execute_transaction(&hash, block_number, chain.clone(), flags).unwrap();

        let next_reader = RpcStateReader::new(chain.clone(), block_number);
        let trace = next_reader.get_transaction_trace(&hash).unwrap();

        // We cannot currently check fee & resources

        // Compare tx CallInfos against trace RpcCallInfos
        // Note: This will check calldata, retdata, internal calls and make sure the tx is not reverted.
        // It will not chekced accessed or modified storage, messanges, and events (as they are not currenlty part of the RpcCallInfo)
        assert_eq_sorted!(
            tx_info.validate_call_info.map(|ref ci| ci.into()),
            trace.validate_invocation
        );
        assert_eq_sorted!(
            tx_info.execute_call_info.map(|ref ci| ci.into()),
            trace.execute_invocation
        );
        //assert_eq!(tx_info.fee_transfer_call_info.map(|ref ci| ci.into()), trace.fee_transfer_invocation); TODO: fix charge_fee
    }

    // test cairo-vm's tx execution against cairo-native, using only_cairo_vm feature
    #[test_case(
        "0x04ba569a40a866fd1cbb2f3d3ba37ef68fb91267a4931a377d6acc6e5a854f9a",
        648462,
        ChainId::Mainnet,
        GasVector { l1_gas: GasAmount(0), l1_data_gas: GasAmount(192), l2_gas: GasAmount(0) },
        7,
        3,
        0,
        None,
        StateChangesCount {
            n_storage_updates: 2,
            n_class_hash_updates: 0,
            n_compiled_class_hash_updates: 0,
            n_modified_contracts: 1,
        },
        false,
        1,
        ExecutionSummary {
            charged_resources: ChargedResources {
                vm_resources: ExecutionResources {
                    n_steps: 3035,
                    n_memory_holes: 74,
                    builtin_instance_counter: HashMap::from_iter([
                        (BuiltinName::pedersen, 4),
                        (BuiltinName::range_check, 75),
                    ]),
                },
                gas_consumed: GasAmount(
                    0,
                ),
            },
            executed_class_hashes: HashSet::from_iter([
                class_hash!("0x816dd0297efc55dc1e7559020a3a825e81ef734b558f03c83325d4da7e6253"),
                class_hash!("0x4ad3c1dc8413453db314497945b6903e1c766495a1e60492d44da9c2a986e4b"),
            ]),
            visited_storage_entries: HashSet::from_iter([
                (
                    ContractAddress(
                        patricia_key!("0x4718f5a0fc34cc1af16a1cdee98ffb20c31f5cd61d6ab07201858f4287c938d"),
                    ),
                    StorageKey(
                        patricia_key!(
                            "0x558d16edafba7ea87e7b3e97642103a3b83511a8439f83d345c8cc1fb8c1cea"
                        ),
                    ),
                ),
                (
                    ContractAddress(
                        patricia_key!(
                            "0x301976036fab639ccfd796c13864cd6988e6d0449b0ca749fd505b83d57fcc4"
                        ),
                    ),
                    StorageKey(
                        patricia_key!(
                            "0x3779d024ee75b674955ff5025ec51faffd55610d2f586d2f7a4ce7b6b5d2463"
                        ),
                    ),
                ),
                (
                    ContractAddress(
                        patricia_key!(
                            "0x301976036fab639ccfd796c13864cd6988e6d0449b0ca749fd505b83d57fcc4"
                        ),
                    ),
                    StorageKey(
                        patricia_key!(
                            "0x282372af1ee63ce325edc788cde17330918ef2f8b9a33039b5bd8dcf192ec76"
                        ),
                    ),
                ),
                (
                    ContractAddress(
                        patricia_key!(
                            "0x4718f5a0fc34cc1af16a1cdee98ffb20c31f5cd61d6ab07201858f4287c938d"
                        ),
                    ),
                    StorageKey(
                        patricia_key!(
                            "0x558d16edafba7ea87e7b3e97642103a3b83511a8439f83d345c8cc1fb8c1ceb"
                        ),
                    ),
                ),
                (
                    ContractAddress(
                        patricia_key!(
                            "0x4718f5a0fc34cc1af16a1cdee98ffb20c31f5cd61d6ab07201858f4287c938d"
                        ),
                    ),
                    StorageKey(
                        patricia_key!(
                            "0x4531ecd0aefdd998d337d3dfc40af9bb3512edac441f2a31e0d499233086fec"
                        ),
                    ),
                ),
                (
                    ContractAddress(
                        patricia_key!(
                            "0x4718f5a0fc34cc1af16a1cdee98ffb20c31f5cd61d6ab07201858f4287c938d"
                        ),
                    ),
                    StorageKey(
                        patricia_key!(
                            "0x4531ecd0aefdd998d337d3dfc40af9bb3512edac441f2a31e0d499233086feb"
                        ),
                    ),
                ),
            ]),
            l2_to_l1_payload_lengths: vec![],
            event_summary: EventSummary {
                n_events: 1,
                total_event_keys: 1,
                total_event_data_size: 4,
            },
        }
    )]
    #[test_case(
        "0x0355059efee7a38ba1fd5aef13d261914608dce7bdfacad92a71e396f0ad7a77",
        661815,
        ChainId::Mainnet,
        GasVector { l1_gas: GasAmount(0), l1_data_gas: GasAmount(320), l2_gas: GasAmount(0) },
        9,
        2,
        0,
        None,
        StateChangesCount {
            n_storage_updates: 3,
            n_class_hash_updates: 0,
            n_compiled_class_hash_updates: 0,
            n_modified_contracts: 2,
        },
        false,
        0,
        ExecutionSummary {
            charged_resources: ChargedResources {
                vm_resources: ExecutionResources {
                    n_steps: 3457,
                    n_memory_holes: 26,
                    builtin_instance_counter: HashMap::from_iter([
                        (BuiltinName::pedersen, 4),
                        (BuiltinName::range_check, 74),
                    ]),
                },
                gas_consumed: GasAmount(
                    0,
                ),
            },
            executed_class_hashes: HashSet::from_iter([
                class_hash!("0x309c042d3729173c7f2f91a34f04d8c509c1b292d334679ef1aabf8da0899cc"),
                class_hash!("0x4ad3c1dc8413453db314497945b6903e1c766495a1e60492d44da9c2a986e4b"),
                class_hash!("0x3530cc4759d78042f1b543bf797f5f3d647cde0388c33734cf91b7f7b9314a9"),
            ]),
            visited_storage_entries: HashSet::from_iter([
                (
                    ContractAddress(
                        patricia_key!(
                            "0x269ea391a9c99cb6cee43ff589169f547cbc48d7554fdfbbfa7f97f516da700"
                        ),
                    ),
                    StorageKey(
                        patricia_key!(
                            "0xf920571b9f85bdd92a867cfdc73319d0f8836f0e69e06e4c5566b6203f75cc"
                        ),
                    ),
                ),
                (
                    ContractAddress(
                        patricia_key!(
                            "0x4718f5a0fc34cc1af16a1cdee98ffb20c31f5cd61d6ab07201858f4287c938d"
                        ),
                    ),
                    StorageKey(
                        patricia_key!(
                            "0x4009513ce606f0ec0973e1bd057b7a36ac14f1a203569e30713140e5c928dad"
                        ),
                    ),
                ),
                (
                    ContractAddress(
                        patricia_key!(
                            "0x4718f5a0fc34cc1af16a1cdee98ffb20c31f5cd61d6ab07201858f4287c938d"
                        ),
                    ),
                    StorageKey(
                        patricia_key!(
                            "0x4009513ce606f0ec0973e1bd057b7a36ac14f1a203569e30713140e5c928dac"
                        ),
                    ),
                ),
                (
                    ContractAddress(
                        patricia_key!(
                            "0x4718f5a0fc34cc1af16a1cdee98ffb20c31f5cd61d6ab07201858f4287c938d"
                        ),
                    ),
                    StorageKey(
                        patricia_key!(
                            "0x5460e3ada357c552adbe9fdd830aabe59b7a3b43284240fb606458be8c6e0a"
                        ),
                    ),
                ),
                (
                    ContractAddress(
                        patricia_key!(
                            "0x4718f5a0fc34cc1af16a1cdee98ffb20c31f5cd61d6ab07201858f4287c938d"
                        ),
                    ),
                    StorageKey(
                        patricia_key!(
                            "0x5460e3ada357c552adbe9fdd830aabe59b7a3b43284240fb606458be8c6e09"
                        ),
                    ),
                ),
            ]),
            l2_to_l1_payload_lengths: vec![],
            event_summary: EventSummary {
                n_events: 2,
                total_event_keys: 2,
                total_event_data_size: 7,
            },
        }
    )]
    #[test_case(
        "0x05324bac55fb9fb53e738195c2dcc1e7fed1334b6db824665e3e984293bec95e",
        662246,
        ChainId::Mainnet,
        GasVector { l1_gas: GasAmount(0), l1_data_gas: GasAmount(320), l2_gas: GasAmount(0) },
        9,
        2,
        0,
        None,
        StateChangesCount {
            n_storage_updates: 3,
            n_class_hash_updates: 0,
            n_compiled_class_hash_updates: 0,
            n_modified_contracts: 2,
        },
        false,
        1,
        ExecutionSummary {
            charged_resources: ChargedResources {
                vm_resources: ExecutionResources {
                    n_steps: 3457,
                    n_memory_holes: 26,
                    builtin_instance_counter: HashMap::from_iter([
                        (BuiltinName::pedersen, 4),
                        (BuiltinName::range_check, 74),
                    ]),
                },
                gas_consumed: GasAmount(
                    0,
                ),
            },
            executed_class_hashes: HashSet::from_iter([
                class_hash!("0x25ec026985a3bf9d0cc1fe17326b245dfdc3ff89b8fde106542a3ea56c5a918"),
                class_hash!("0x33434ad846cdd5f23eb73ff09fe6fddd568284a0fb7d1be20ee482f044dabe2"),
                class_hash!("0x4ad3c1dc8413453db314497945b6903e1c766495a1e60492d44da9c2a986e4b"),
                ]),
            visited_storage_entries: HashSet::from_iter([
                (
                    ContractAddress(
                        patricia_key!(
                            "0x4718f5a0fc34cc1af16a1cdee98ffb20c31f5cd61d6ab07201858f4287c938d"
                        ),
                    ),
                    StorageKey(
                        patricia_key!(
                            "0x15ce587ff19a4baa941545deb4359e7d29b8ea3b224829a514425adbc5371d3"
                        ),
                    ),
                ),
                (
                    ContractAddress(
                        patricia_key!(
                            "0x4718f5a0fc34cc1af16a1cdee98ffb20c31f5cd61d6ab07201858f4287c938d"
                        ),
                    ),
                    StorageKey(
                        patricia_key!(
                            "0x15ce587ff19a4baa941545deb4359e7d29b8ea3b224829a514425adbc5371d2"
                        ),
                    ),
                ),
                (
                    ContractAddress(
                        patricia_key!(
                            "0x4718f5a0fc34cc1af16a1cdee98ffb20c31f5cd61d6ab07201858f4287c938d"
                        ),
                    ),
                    StorageKey(
                        patricia_key!(
                            "0x3aeff2c4fa75aace8f3974aa291ed288c2946cb2c89d3d45f43ec2e3d341266"
                        ),
                    ),
                ),
                (
                    ContractAddress(
                        patricia_key!(
                            "0x4718f5a0fc34cc1af16a1cdee98ffb20c31f5cd61d6ab07201858f4287c938d"
                        ),
                    ),
                    StorageKey(
                        patricia_key!(
                            "0x3aeff2c4fa75aace8f3974aa291ed288c2946cb2c89d3d45f43ec2e3d341267"
                        ),
                    ),
                ),
                (
                    ContractAddress(
                        patricia_key!(
                            "0x69a7818562b608ce8c5d0039e7f6d1c6ee55f36978f633b151858d85c022d2f"
                        ),
                    ),
                    StorageKey(
                        patricia_key!(
                            "0xf920571b9f85bdd92a867cfdc73319d0f8836f0e69e06e4c5566b6203f75cc"
                        ),
                    ),
                ),
            ]),
            l2_to_l1_payload_lengths: vec![],
            event_summary: EventSummary {
                n_events: 2,
                total_event_keys: 2,
                total_event_data_size: 7,
            },
        }
    )]
    #[test_case(
        "0x670321c71835004fcab639e871ef402bb807351d126ccc4d93075ff2c31519d",
        654001,
        ChainId::Mainnet,
        GasVector { l1_gas: GasAmount(0), l1_data_gas: GasAmount(320), l2_gas: GasAmount(0) },
        7,
        2,
        0,
        None,
        StateChangesCount {
            n_storage_updates: 3,
            n_class_hash_updates: 0,
            n_compiled_class_hash_updates: 0,
            n_modified_contracts: 2,
        },
        false,
        0,
        ExecutionSummary {
            charged_resources: ChargedResources {
                vm_resources: ExecutionResources {
                    n_steps: 3938,
                    n_memory_holes: 63,
                    builtin_instance_counter: HashMap::from_iter([
                        (BuiltinName::pedersen, 4),
                        (BuiltinName::range_check, 76),
                    ]),
                },
                gas_consumed: GasAmount(
                    0,
                ),
            },
            executed_class_hashes: HashSet::from_iter([
                class_hash!("0x1a736d6ed154502257f02b1ccdf4d9d1089f80811cd6acad48e6b6a9d1f2003"),
                class_hash!("0x5ffbcfeb50d200a0677c48a129a11245a3fc519d1d98d76882d1c9a1b19c6ed"),
            ]),
            visited_storage_entries: HashSet::from_iter([
                (
                    ContractAddress(
                        patricia_key!(
                            "0x53c91253bc9682c04929ca02ed00b3e423f6710d2ee7e0d5ebb06f3ecf368a8"
                        ),
                    ),
                    StorageKey(
                        patricia_key!(
                            "0x6e73f308bbb7e97d64ea61262979f73ade2cad94f7d2a8b9c4a9d6debbf27ef"
                        ),
                    ),
                ),
                (
                    ContractAddress(
                        patricia_key!(
                            "0x53c91253bc9682c04929ca02ed00b3e423f6710d2ee7e0d5ebb06f3ecf368a8"
                        ),
                    ),
                    StorageKey(
                        patricia_key!(
                            "0x547f8114927592559689f3723f98f995af7f74cbda36db122195f71cf3c2693"
                        ),
                    ),
                ),
                (
                    ContractAddress(
                        patricia_key!(
                            "0x53c91253bc9682c04929ca02ed00b3e423f6710d2ee7e0d5ebb06f3ecf368a8"
                        ),
                    ),
                    StorageKey(
                        patricia_key!(
                            "0x547f8114927592559689f3723f98f995af7f74cbda36db122195f71cf3c2692"
                        ),
                    ),
                ),
                (
                    ContractAddress(
                        patricia_key!(
                            "0x53c91253bc9682c04929ca02ed00b3e423f6710d2ee7e0d5ebb06f3ecf368a8"
                        ),
                    ),
                    StorageKey(
                        patricia_key!(
                            "0x6e73f308bbb7e97d64ea61262979f73ade2cad94f7d2a8b9c4a9d6debbf27ee"
                        ),
                    ),
                ),
            ]),
            l2_to_l1_payload_lengths: vec![],
            event_summary: EventSummary {
                n_events: 2,
                total_event_keys: 3,
                total_event_data_size: 7,
            },
        }
    )]
    #[test_case(
        "0x06962f11a96849ebf05cd222313858a93a8c5f300493ed6c5859dd44f5f2b4e3",
        654770,
        ChainId::Mainnet,
        GasVector { l1_gas: GasAmount(0), l1_data_gas: GasAmount(320), l2_gas: GasAmount(0) },
        7,
        2,
        0,
        None,
        StateChangesCount {
            n_storage_updates: 3,
            n_class_hash_updates: 0,
            n_compiled_class_hash_updates: 0,
            n_modified_contracts: 2,
        },
        false,
        1,
        ExecutionSummary {
            charged_resources: ChargedResources {
                vm_resources: ExecutionResources {
                    n_steps: 3411,
                    n_memory_holes: 30,
                    builtin_instance_counter: HashMap::from_iter([
                        (BuiltinName::pedersen, 4),
                        (BuiltinName::range_check, 76),
                    ]),
                },
                gas_consumed: GasAmount(
                    0,
                ),
            },
            executed_class_hashes: HashSet::from_iter([
                class_hash!("0x1a736d6ed154502257f02b1ccdf4d9d1089f80811cd6acad48e6b6a9d1f2003"),
                class_hash!("0x4ad3c1dc8413453db314497945b6903e1c766495a1e60492d44da9c2a986e4b"),
            ]),
            visited_storage_entries: HashSet::from_iter([
                (
                    ContractAddress(
                        patricia_key!(
                            "0x4718f5a0fc34cc1af16a1cdee98ffb20c31f5cd61d6ab07201858f4287c938d"
                        ),
                    ),
                    StorageKey(
                        patricia_key!(
                            "0xb1c927d569cd996d8f1c1b677ccee5bc7fe8e0f97f706d1cce28f5fd17b44d"
                        ),
                    ),
                ),
                (
                    ContractAddress(
                        patricia_key!(
                            "0x4718f5a0fc34cc1af16a1cdee98ffb20c31f5cd61d6ab07201858f4287c938d"
                        ),
                    ),
                    StorageKey(
                        patricia_key!(
                            "0xb1c927d569cd996d8f1c1b677ccee5bc7fe8e0f97f706d1cce28f5fd17b44e"
                        ),
                    ),
                ),
                (
                    ContractAddress(
                        patricia_key!(
                            "0x4718f5a0fc34cc1af16a1cdee98ffb20c31f5cd61d6ab07201858f4287c938d"
                        ),
                    ),
                    StorageKey(
                        patricia_key!("0x26e662f47f90b15254e3da267636a7893da2164e73385b47acdf2605d70350b"),
                    ),
                ),
                (
                    ContractAddress(
                        patricia_key!("0x4718f5a0fc34cc1af16a1cdee98ffb20c31f5cd61d6ab07201858f4287c938d"),
                    ),
                    StorageKey(
                        patricia_key!("0x26e662f47f90b15254e3da267636a7893da2164e73385b47acdf2605d70350c"),
                    ),
                ),
            ]),
            l2_to_l1_payload_lengths: vec![],
            event_summary: EventSummary {
                n_events: 2,
                total_event_keys: 3,
                total_event_data_size: 7,
            },
        }
    )]
    #[test_case(
        "0x078b81326882ecd2dc6c5f844527c3f33e0cdb52701ded7b1aa4d220c5264f72",
        653019,
        ChainId::Mainnet,
        GasVector { l1_gas: GasAmount(0), l1_data_gas: GasAmount(640), l2_gas: GasAmount(0) },
        28,
        2,
        0,
        None,
        StateChangesCount {
            n_storage_updates: 7,
            n_class_hash_updates: 0,
            n_compiled_class_hash_updates: 0,
            n_modified_contracts: 3,
        },
        false,
        0,
        ExecutionSummary {
            charged_resources: ChargedResources {
                vm_resources: ExecutionResources {
                    n_steps: 45076,
                    n_memory_holes: 1809,
                    builtin_instance_counter: HashMap::from_iter([
                        (BuiltinName::pedersen, 39),
                        (BuiltinName::range_check, 1435),
                        (BuiltinName::segment_arena, 2),
                    ]),
                },
                gas_consumed: GasAmount(
                    0,
                ),
            },
            executed_class_hashes: HashSet::from_iter([
                class_hash!("0x4f9849485e35f4a1c57d69b297feda94e743151f788202a6d731173babf4aec"),
                class_hash!("0x7f3777c99f3700505ea966676aac4a0d692c2a9f5e667f4c606b51ca1dd3420"),
                class_hash!("0x7b33a07ec099c227130ddffc9d74ad813fbcb8e0ff1c0f3ce097958e3dfc70b"),
                class_hash!("0x816dd0297efc55dc1e7559020a3a825e81ef734b558f03c83325d4da7e6253"),
                class_hash!("0x5ffbcfeb50d200a0677c48a129a11245a3fc519d1d98d76882d1c9a1b19c6ed"),
                class_hash!("0x4ac055f14361bb6f7bf4b9af6e96ca68825e6037e9bdf87ea0b2c641dea73ae"),
                class_hash!("0x182dfcf12cf38789f5937a1b920f0513195131a408716224ac8273f371d9d0a"),
                class_hash!("0x5ee939756c1a60b029c594da00e637bf5923bf04a86ff163e877e899c0840eb"),
            ]),
            visited_storage_entries: HashSet::from_iter([
                (
                    ContractAddress(
                        patricia_key!("0x53c91253bc9682c04929ca02ed00b3e423f6710d2ee7e0d5ebb06f3ecf368a8"),
                    ),
                    StorageKey(
                        patricia_key!("0x27171399f13c5078064c25dff40dadf2762e5c393b7154209964e7a80e04863"),
                    ),
                ),
                (
                    ContractAddress(
                        patricia_key!("0x49d36570d4e46f48e99674bd3fcc84644ddd6b96f7c741b1562b82f9e004dc7"),
                    ),
                    StorageKey(
                        patricia_key!("0x2c40cfaa9c0aeba40ea0b8f5818e1a12c44c5e9c01c31beb8fd21f5dab2f95e"),
                    ),
                ),
                (
                    ContractAddress(
                        patricia_key!("0x49d36570d4e46f48e99674bd3fcc84644ddd6b96f7c741b1562b82f9e004dc7"),
                    ),
                    StorageKey(
                        patricia_key!("0x27171399f13c5078064c25dff40dadf2762e5c393b7154209964e7a80e04864"),
                    ),
                ),
                (
                    ContractAddress(
                        patricia_key!("0x5a2c887b4759dcad85a9164f219f88ac0098570bf6dbb934fb24f95fc45220c"),
                    ),
                    StorageKey(
                        patricia_key!("0x3779d024ee75b674955ff5025ec51faffd55610d2f586d2f7a4ce7b6b5d2463"),
                    ),
                ),
                (
                    ContractAddress(
                        patricia_key!("0x53c91253bc9682c04929ca02ed00b3e423f6710d2ee7e0d5ebb06f3ecf368a8"),
                    ),
                    StorageKey(
                        patricia_key!("0x27171399f13c5078064c25dff40dadf2762e5c393b7154209964e7a80e04864"),
                    ),
                ),
                (
                    ContractAddress(
                        patricia_key!("0x53c91253bc9682c04929ca02ed00b3e423f6710d2ee7e0d5ebb06f3ecf368a8"),
                    ),
                    StorageKey(
                        patricia_key!("0x2a8ae95dddffb0c09b9e1d7dacea66d3d564bd00c190cd4c9660a7e8a555fb0"),
                    ),
                ),
                (
                    ContractAddress(
                        patricia_key!("0x5ef8800d242c5d5e218605d6a10e81449529d4144185f95bf4b8fb669424516"),
                    ),
                    StorageKey(
                        patricia_key!("0x261d7b045ffcfe9aad8e2d16a5e9195fdd1ff58e84f6019048cf342c79501b2"),
                    ),
                ),
                (
                    ContractAddress(
                        patricia_key!("0x4270219d365d6b017231b52e92b3fb5d7c8378b05e9abc97724537a80e93b0f"),
                    ),
                    StorageKey(
                        patricia_key!("0xc157281c325105632605b5874203b6a26582ef61f9507a569aa5d2a7637cd7"),
                    ),
                ),
                (
                    ContractAddress(
                        patricia_key!("0x49d36570d4e46f48e99674bd3fcc84644ddd6b96f7c741b1562b82f9e004dc7"),
                    ),
                    StorageKey(
                        patricia_key!("0x493875a3926558b908441a8fd6642a9f5b85f7fc5e39289c3a83b72b2eca837"),
                    ),
                ),
                (
                    ContractAddress(
                        patricia_key!("0x49d36570d4e46f48e99674bd3fcc84644ddd6b96f7c741b1562b82f9e004dc7"),
                    ),
                    StorageKey(
                        patricia_key!("0x27171399f13c5078064c25dff40dadf2762e5c393b7154209964e7a80e04863"),
                    ),
                ),
                (
                    ContractAddress(
                        patricia_key!("0x4270219d365d6b017231b52e92b3fb5d7c8378b05e9abc97724537a80e93b0f"),
                    ),
                    StorageKey(
                        patricia_key!("0x2232b2e1d8025562b381e10d97d2aa29b0ba14ab2fb65abaf36ea6179ff1067"),
                    ),
                ),
                (
                    ContractAddress(
                        patricia_key!("0x5ef8800d242c5d5e218605d6a10e81449529d4144185f95bf4b8fb669424516"),
                    ),
                    StorageKey(
                        patricia_key!("0x1f5dba4f0e386fe3e03022985e50076614214c29faad4f1a66fd553c39c47ed"),
                    ),
                ),
                (
                    ContractAddress(
                        patricia_key!("0x49d36570d4e46f48e99674bd3fcc84644ddd6b96f7c741b1562b82f9e004dc7"),
                    ),
                    StorageKey(
                        patricia_key!("0x493875a3926558b908441a8fd6642a9f5b85f7fc5e39289c3a83b72b2eca838"),
                    ),
                ),
                (
                    ContractAddress(
                        patricia_key!("0x4270219d365d6b017231b52e92b3fb5d7c8378b05e9abc97724537a80e93b0f"),
                    ),
                    StorageKey(
                        patricia_key!("0x2c98037748f28d346ea45305cb75d2b43b6a280f2bbf0a033fcdb7c23dacb94"),
                    ),
                ),
                (
                    ContractAddress(
                        patricia_key!("0x53c91253bc9682c04929ca02ed00b3e423f6710d2ee7e0d5ebb06f3ecf368a8"),
                    ),
                    StorageKey(
                        patricia_key!("0x1aa58c2130812a393a81be1c126ab39cc69de7d4cc9091535a3738bff6bca5a"),
                    ),
                ),
                (
                    ContractAddress(
                        patricia_key!("0x53c91253bc9682c04929ca02ed00b3e423f6710d2ee7e0d5ebb06f3ecf368a8"),
                    ),
                    StorageKey(
                        patricia_key!("0x2c40cfaa9c0aeba40ea0b8f5818e1a12c44c5e9c01c31beb8fd21f5dab2f95e"),
                    ),
                ),
                (
                    ContractAddress(
                        patricia_key!("0x49d36570d4e46f48e99674bd3fcc84644ddd6b96f7c741b1562b82f9e004dc7"),
                    ),
                    StorageKey(
                        patricia_key!("0x2c40cfaa9c0aeba40ea0b8f5818e1a12c44c5e9c01c31beb8fd21f5dab2f95d"),
                    ),
                ),
                (
                    ContractAddress(
                        patricia_key!("0x53c91253bc9682c04929ca02ed00b3e423f6710d2ee7e0d5ebb06f3ecf368a8"),
                    ),
                    StorageKey(
                        patricia_key!("0x29e4f0fb421255927c6fe4a10d0d56fb9cad419f02b4456a1cebd6da07fabbd"),
                    ),
                ),
                (
                    ContractAddress(
                        patricia_key!("0x53c91253bc9682c04929ca02ed00b3e423f6710d2ee7e0d5ebb06f3ecf368a8"),
                    ),
                    StorageKey(
                        patricia_key!("0x29e4f0fb421255927c6fe4a10d0d56fb9cad419f02b4456a1cebd6da07fabbe"),
                    ),
                ),
                (
                    ContractAddress(
                        patricia_key!("0x5ef8800d242c5d5e218605d6a10e81449529d4144185f95bf4b8fb669424516"),
                    ),
                    StorageKey(
                        patricia_key!("0x587f8a359f3afbadaac7e3a22b5d00fa5f08794c82353701e04afb0485d8c1"),
                    ),
                ),
                (
                    ContractAddress(
                        patricia_key!("0x4270219d365d6b017231b52e92b3fb5d7c8378b05e9abc97724537a80e93b0f"),
                    ),
                    StorageKey(
                        patricia_key!("0x2dd61772d8928d37542f9463273c969d38b38efa4c26744578f0890f1534d3d"),
                    ),
                ),
                (
                    ContractAddress(
                        patricia_key!("0x5ef8800d242c5d5e218605d6a10e81449529d4144185f95bf4b8fb669424516"),
                    ),
                    StorageKey(
                        patricia_key!("0x1bee0233b83cc233e905a16e35ad64d3720b430ffc95ac935ee81f1c2bb70a8"),
                    ),
                ),
                (
                    ContractAddress(
                        patricia_key!("0x5ef8800d242c5d5e218605d6a10e81449529d4144185f95bf4b8fb669424516"),
                    ),
                    StorageKey(
                        patricia_key!("0x3e9df762c67f04c3d19de6f877d7906e3a52e992c3f97013dc2450ab7851c9"),
                    ),
                ),
                (
                    ContractAddress(
                        patricia_key!("0x5ef8800d242c5d5e218605d6a10e81449529d4144185f95bf4b8fb669424516"),
                    ),
                    StorageKey(
                        patricia_key!("0x511270adbc9dd47783d90b9494051b71a2ca036eae8193fa3ea697266d1202"),
                    ),
                ),
                (
                    ContractAddress(
                        patricia_key!("0x5ef8800d242c5d5e218605d6a10e81449529d4144185f95bf4b8fb669424516"),
                    ),
                    StorageKey(
                        patricia_key!("0x1f5dba4f0e386fe3e03022985e50076614214c29faad4f1a66fd553c39c47ee"),
                    ),
                ),
                (
                    ContractAddress(
                        patricia_key!("0x53c91253bc9682c04929ca02ed00b3e423f6710d2ee7e0d5ebb06f3ecf368a8"),
                    ),
                    StorageKey(
                        patricia_key!("0x2c40cfaa9c0aeba40ea0b8f5818e1a12c44c5e9c01c31beb8fd21f5dab2f95d"),
                    ),
                ),
                (
                    ContractAddress(
                        patricia_key!("0x5a2c887b4759dcad85a9164f219f88ac0098570bf6dbb934fb24f95fc45220c"),
                    ),
                    StorageKey(
                        patricia_key!("0x282372af1ee63ce325edc788cde17330918ef2f8b9a33039b5bd8dcf192ec76"),
                    ),
                ),
                (
                    ContractAddress(
                        patricia_key!("0x5ef8800d242c5d5e218605d6a10e81449529d4144185f95bf4b8fb669424516"),
                    ),
                    StorageKey(
                        patricia_key!("0x3e9df762c67f04c3d19de6f877d7906e3a52e992c3f97013dc2450ab7851ca"),
                    ),
                ),
                (
                    ContractAddress(
                        patricia_key!("0x4270219d365d6b017231b52e92b3fb5d7c8378b05e9abc97724537a80e93b0f"),
                    ),
                    StorageKey(
                        patricia_key!("0x3f1abe37754ee6ca6d8dfa1036089f78a07ebe8f3b1e336cdbf3274d25becd0"),
                    ),
                ),
                (
                    ContractAddress(
                        patricia_key!("0x49d36570d4e46f48e99674bd3fcc84644ddd6b96f7c741b1562b82f9e004dc7"),
                    ),
                    StorageKey(
                        patricia_key!("0x29e4f0fb421255927c6fe4a10d0d56fb9cad419f02b4456a1cebd6da07fabbe"),
                    ),
                ),
                (
                    ContractAddress(
                        patricia_key!("0x49d36570d4e46f48e99674bd3fcc84644ddd6b96f7c741b1562b82f9e004dc7"),
                    ),
                    StorageKey(
                        patricia_key!("0x29e4f0fb421255927c6fe4a10d0d56fb9cad419f02b4456a1cebd6da07fabbd"),
                    ),
                ),
                (
                    ContractAddress(
                        patricia_key!("0x53c91253bc9682c04929ca02ed00b3e423f6710d2ee7e0d5ebb06f3ecf368a8"),
                    ),
                    StorageKey(
                        patricia_key!("0x2a8ae95dddffb0c09b9e1d7dacea66d3d564bd00c190cd4c9660a7e8a555fb1"),
                    ),
                ),
                (
                    ContractAddress(
                        patricia_key!("0x53c91253bc9682c04929ca02ed00b3e423f6710d2ee7e0d5ebb06f3ecf368a8"),
                    ),
                    StorageKey(
                        patricia_key!("0x1aa58c2130812a393a81be1c126ab39cc69de7d4cc9091535a3738bff6bca5b"),
                    ),
                ),
            ]),
            l2_to_l1_payload_lengths: vec![],
            event_summary: EventSummary {
                n_events: 12,
                total_event_keys: 12,
                total_event_data_size: 58,
            },
        }
    )]
    #[test_case(
        "0x0780e3a498b4fd91ab458673891d3e8ee1453f9161f4bfcb93dd1e2c91c52e10",
        650558,
        ChainId::Mainnet,
        GasVector { l1_gas: GasAmount(0), l1_data_gas: GasAmount(448), l2_gas: GasAmount(0) },
        24,
        3,
        0,
        None,
        StateChangesCount {
            n_storage_updates: 4,
            n_class_hash_updates: 0,
            n_compiled_class_hash_updates: 0,
            n_modified_contracts: 3,
        },
        false,
        2,
        ExecutionSummary {
            charged_resources: ChargedResources {
                vm_resources: ExecutionResources {
                    n_steps: 7394,
                    n_memory_holes: 222,
                    builtin_instance_counter: HashMap::from_iter([
                        (BuiltinName::range_check, 272),
                        (BuiltinName::pedersen, 26),
                        (BuiltinName::poseidon, 1)
                    ]),
                },
                gas_consumed: GasAmount(
                    0,
                ),
            },
            executed_class_hashes: HashSet::from_iter([
                class_hash!("0x5ffbcfeb50d200a0677c48a129a11245a3fc519d1d98d76882d1c9a1b19c6ed"),
                class_hash!("0x816dd0297efc55dc1e7559020a3a825e81ef734b558f03c83325d4da7e6253"),
                class_hash!("0x6312b8cc5222001e694fedc019c1160ff478ad6ae0fb066dc354b75bf9b5454"),
            ]),
            visited_storage_entries: HashSet::from_iter([
                (
                    ContractAddress(
                        patricia_key!("0x784cdb1e85de7d857e859b4ad93b0cf2e354f9612e74fc19a1c4d0f4cfc5c3c"),
                    ),
                    StorageKey(
                        patricia_key!("0x3779d024ee75b674955ff5025ec51faffd55610d2f586d2f7a4ce7b6b5d2463"),
                    ),
                ),
                (
                    ContractAddress(
                        patricia_key!("0xc530f2c0aa4c16a0806365b0898499fba372e5df7a7172dc6fe9ba777e8007"),
                    ),
                    StorageKey(
                        patricia_key!("0x3e4e1993901faad3dd005be17839130abdccb4c36ab73f74dd3f05333e2b8ef"),
                    ),
                ),
                (
                    ContractAddress(
                        patricia_key!("0x784cdb1e85de7d857e859b4ad93b0cf2e354f9612e74fc19a1c4d0f4cfc5c3c"),
                    ),
                    StorageKey(
                        patricia_key!("0x282372af1ee63ce325edc788cde17330918ef2f8b9a33039b5bd8dcf192ec76"),
                    ),
                ),
                (
                    ContractAddress(
                        patricia_key!("0xc530f2c0aa4c16a0806365b0898499fba372e5df7a7172dc6fe9ba777e8007"),
                    ),
                    StorageKey(
                        patricia_key!("0x3e4e1993901faad3dd005be17839130abdccb4c36ab73f74dd3f05333e2b8f0"),
                    ),
                ),
                (
                    ContractAddress(
                        patricia_key!("0x6e05b85d84a254faa07938b867b76aca1f1d95ebeb6bb44894c1d1912ec3180"),
                    ),
                    StorageKey(
                        patricia_key!("0x75f128ea43bc75b11cb0532e6873df6e9398b11d788ffbdd600a4546e83c10d"),
                    ),
                ),
                (
                    ContractAddress(
                        patricia_key!("0x6e05b85d84a254faa07938b867b76aca1f1d95ebeb6bb44894c1d1912ec3180"),
                    ),
                    StorageKey(
                        patricia_key!("0x6bd3a5ce5dcb97eaa770a5a3c9e4f5c752d99c61823a1d3d086688ee21a1247"),
                    ),
                ),
                (
                    ContractAddress(
                        patricia_key!("0x6e05b85d84a254faa07938b867b76aca1f1d95ebeb6bb44894c1d1912ec3180"),
                    ),
                    StorageKey(
                        patricia_key!("0xb59f37c0f9d09ea41ec01867728e0af61d0339b945f7d193fd07f4f96cfee8"),
                    ),
                ),
                (
                    ContractAddress(
                        patricia_key!("0xc530f2c0aa4c16a0806365b0898499fba372e5df7a7172dc6fe9ba777e8007"),
                    ),
                    StorageKey(
                        patricia_key!("0x6e568983c06797c6e39843d87ff5e9ae88dc8bec182bbbe3936a32647fc9a1a"),
                    ),
                ),
                (
                    ContractAddress(
                        patricia_key!("0xc530f2c0aa4c16a0806365b0898499fba372e5df7a7172dc6fe9ba777e8007"),
                    ),
                    StorageKey(
                        patricia_key!("0x6e568983c06797c6e39843d87ff5e9ae88dc8bec182bbbe3936a32647fc9a19"),
                    ),
                ),
                (
                    ContractAddress(
                        patricia_key!("0x6e05b85d84a254faa07938b867b76aca1f1d95ebeb6bb44894c1d1912ec3180"),
                    ),
                    StorageKey(
                        patricia_key!("0x1a22f545ba9d916b44403905200f55b36377a2e761b2184577679b0d7f7bc94"),
                    ),
                ),
            ]),
            l2_to_l1_payload_lengths: vec![],
            event_summary: EventSummary {
                n_events: 2,
                total_event_keys: 2,
                total_event_data_size: 6,
            },
        }
    )]
    #[test_case(
        "0x4f552c9430bd21ad300db56c8f4cae45d554a18fac20bf1703f180fac587d7e",
        351226,
        ChainId::Mainnet,
        GasVector { l1_gas: GasAmount(0), l1_data_gas: GasAmount(128), l2_gas: GasAmount(0) },
        3,
        0,
        0,
        Some(3),
        StateChangesCount {
            n_storage_updates: 2,
            n_class_hash_updates: 0,
            n_compiled_class_hash_updates: 0,
            n_modified_contracts: 0,
        },
        false,
        0,
        ExecutionSummary {
            charged_resources: ChargedResources {
                vm_resources: ExecutionResources {
                    n_steps: 8422,
                    n_memory_holes: 40,
                    builtin_instance_counter: HashMap::from_iter([
                        (BuiltinName::range_check, 161),
                        (BuiltinName::pedersen, 4),
                    ]),
                },
                gas_consumed: GasAmount(
                    0,
                ),
            },
            executed_class_hashes: HashSet::from_iter([
                class_hash!("0x2760f25d5a4fb2bdde5f561fd0b44a3dee78c28903577d37d669939d97036a0"),
                class_hash!("0x4f5bce5f70bb1fcf6573f68205d3e74538c46c14dc47d37bdbde4c1abaf4e1e"),
                class_hash!("0xd0e183745e9dae3e4e78a8ffedcce0903fc4900beace4e0abf192d4c202da3"),
            ]),
            visited_storage_entries: HashSet::from_iter([
                (
                    ContractAddress(
                        patricia_key!("0x73314940630fd6dcda0d772d4c972c4e0a9946bef9dabf4ef84eda8ef542b82"),
                    ),
                    StorageKey(
                        patricia_key!("0x5d2e9527cbeb1a51aa084b0de7501f343b7b1bf24a0c427d6204a7b7988970"),
                    ),
                ),
                (
                    ContractAddress(
                        patricia_key!("0x73314940630fd6dcda0d772d4c972c4e0a9946bef9dabf4ef84eda8ef542b82"),
                    ),
                    StorageKey(
                        patricia_key!("0xc88ee7a00e0b95f1138ef53d396c4327eeed7f9677bbd02ce82a663537b1cf"),
                    ),
                ),
                (
                    ContractAddress(
                        patricia_key!("0x49d36570d4e46f48e99674bd3fcc84644ddd6b96f7c741b1562b82f9e004dc7"),
                    ),
                    StorageKey(
                        patricia_key!("0x45ef7281f1485fd8d0298fc971ec7f2f8cf67d18b32a5e2cc876c957753332b"),
                    ),
                ),
                (
                    ContractAddress(
                        patricia_key!("0x49d36570d4e46f48e99674bd3fcc84644ddd6b96f7c741b1562b82f9e004dc7"),
                    ),
                    StorageKey(
                        patricia_key!("0x5d2e9527cbeb1a51aa084b0de7501f343b7b1bf24a0c427d6204a7b7988970"),
                    ),
                ),
                (
                    ContractAddress(
                        patricia_key!("0x49d36570d4e46f48e99674bd3fcc84644ddd6b96f7c741b1562b82f9e004dc7"),
                    ),
                    StorageKey(
                        patricia_key!("0x110e2f729c9c2b988559994a3daccd838cf52faf88e18101373e67dd061455a"),
                    ),
                ),
                (
                    ContractAddress(
                        patricia_key!("0x49d36570d4e46f48e99674bd3fcc84644ddd6b96f7c741b1562b82f9e004dc7"),
                    ),
                    StorageKey(
                        patricia_key!("0x110e2f729c9c2b988559994a3daccd838cf52faf88e18101373e67dd061455b"),
                    ),
                ),
                (
                    ContractAddress(
                        patricia_key!("0x49d36570d4e46f48e99674bd3fcc84644ddd6b96f7c741b1562b82f9e004dc7"),
                    ),
                    StorageKey(
                        patricia_key!("0x1390569bb0a3a722eb4228e8700301347da081211d5c2ded2db22ef389551ab"),
                    ),
                ),
                (
                    ContractAddress(
                        patricia_key!("0x49d36570d4e46f48e99674bd3fcc84644ddd6b96f7c741b1562b82f9e004dc7"),
                    ),
                    StorageKey(
                        patricia_key!("0x45ef7281f1485fd8d0298fc971ec7f2f8cf67d18b32a5e2cc876c957753332c"),
                    ),
                ),
                (
                    ContractAddress(
                        patricia_key!("0x73314940630fd6dcda0d772d4c972c4e0a9946bef9dabf4ef84eda8ef542b82"),
                    ),
                    StorageKey(
                        patricia_key!("0x1dc79e2fd056704ede52dca5746b720269aaa5da53301dff546657c16ca07af"),
                    ),
                ),
            ]),
            l2_to_l1_payload_lengths: vec![],
            event_summary: EventSummary {
                n_events: 2,
                total_event_keys: 2,
                total_event_data_size: 7,
            },
        }
    )]
    #[test_case(
        "0x176a92e8df0128d47f24eebc17174363457a956fa233cc6a7f8561bfbd5023a",
        317093,
        ChainId::Mainnet,
        GasVector { l1_gas: GasAmount(0), l1_data_gas: GasAmount(128), l2_gas: GasAmount(0) },
        6,
        2,
        0,
        None,
        StateChangesCount {
            n_storage_updates: 1,
            n_class_hash_updates: 0,
            n_compiled_class_hash_updates: 0,
            n_modified_contracts: 1,
        },
        false,
        0,
        ExecutionSummary {
            charged_resources: ChargedResources {
                vm_resources: ExecutionResources {
                    n_steps: 2263,
                    n_memory_holes: 7,
                    builtin_instance_counter: HashMap::from_iter([
                        (BuiltinName::range_check, 38),
                    ]),
                },
                gas_consumed: GasAmount(
                    0,
                ),
            },
            executed_class_hashes: HashSet::from_iter([
                class_hash!("0x1a736d6ed154502257f02b1ccdf4d9d1089f80811cd6acad48e6b6a9d1f2003"),
                class_hash!("0x2d49ae8a5475e2185e6044592f034e85011d53e29b527b4ea35aed4063d9e44"),
            ]),
            visited_storage_entries: HashSet::new(),
            l2_to_l1_payload_lengths: vec![],
            event_summary: EventSummary {
                n_events: 2,
                total_event_keys: 3,
                total_event_data_size: 5,
            },
        }
    )]
    #[test_case(
        "0x026c17728b9cd08a061b1f17f08034eb70df58c1a96421e73ee6738ad258a94c",
        169929,
        ChainId::Mainnet,
        GasVector { l1_gas: GasAmount(0), l1_data_gas: GasAmount(128), l2_gas: GasAmount(0) },
        8,
        2,
        0,
        None,
        StateChangesCount {
            n_storage_updates: 1,
            n_class_hash_updates: 0,
            n_compiled_class_hash_updates: 0,
            n_modified_contracts: 1,
        },
        false,
        0,
        ExecutionSummary {
            charged_resources: ChargedResources {
                vm_resources: ExecutionResources {
                    n_steps: 2430,
                    n_memory_holes: 3,
                    builtin_instance_counter: HashMap::from_iter([
                        (BuiltinName::range_check, 39),
                    ]),
                },
                gas_consumed: GasAmount(
                    0,
                ),
            },
            executed_class_hashes: HashSet::from_iter([
                class_hash!("0x33434ad846cdd5f23eb73ff09fe6fddd568284a0fb7d1be20ee482f044dabe2"),
                class_hash!("0x25ec026985a3bf9d0cc1fe17326b245dfdc3ff89b8fde106542a3ea56c5a918"),
                class_hash!("0x2d49ae8a5475e2185e6044592f034e85011d53e29b527b4ea35aed4063d9e44"),
            ]),
            visited_storage_entries: HashSet::from_iter([
                (
                    ContractAddress(
                        patricia_key!("0x68826cd135a7ae273d26bf0b93de662db2e7dd0a6f765327b77c98a5d3b600d"),
                    ),
                    StorageKey(
                        patricia_key!("0xf920571b9f85bdd92a867cfdc73319d0f8836f0e69e06e4c5566b6203f75cc"),
                    ),
                ),
            ]),
            l2_to_l1_payload_lengths: vec![],
            event_summary: EventSummary {
                n_events: 2,
                total_event_keys: 2,
                total_event_data_size: 5,
            },
        }
    )]
    #[test_case(
        "0x73ef9cde09f005ff6f411de510ecad4cdcf6c4d0dfc59137cff34a4fc74dfd",
        654001,
        ChainId::Mainnet,
        GasVector { l1_gas: GasAmount(0), l1_data_gas: GasAmount(128), l2_gas: GasAmount(0) },
        5,
        0,
        0,
        Some(5),
        StateChangesCount {
            n_storage_updates: 2,
            n_class_hash_updates: 0,
            n_compiled_class_hash_updates: 0,
            n_modified_contracts: 0,
        },
        false,
        1,
        ExecutionSummary {
            charged_resources: ChargedResources {
                vm_resources: ExecutionResources {
                    n_steps: 3086,
                    n_memory_holes: 55,
                    builtin_instance_counter: HashMap::from_iter([
                        (BuiltinName::range_check, 72),
                        (BuiltinName::pedersen, 3),
                    ]),
                },
                gas_consumed: GasAmount(
                    0,
                ),
            },
            executed_class_hashes: HashSet::from_iter([
                class_hash!("0x7f3777c99f3700505ea966676aac4a0d692c2a9f5e667f4c606b51ca1dd3420"),
                class_hash!("0x358663e6ed9d37efd33d4661e20b2bad143e0f92076b0c91fe65f31ccf55046"),
            ]),
            visited_storage_entries: HashSet::from_iter([
                (
                    ContractAddress(
                        patricia_key!("0x73314940630fd6dcda0d772d4c972c4e0a9946bef9dabf4ef84eda8ef542b82"),
                    ),
                    StorageKey(
                        patricia_key!("0x290e00617050a68193b715654df85cc41c3b79f263373d66459c8a3d5780b46"),
                    ),
                ),
                (
                    ContractAddress(
                        patricia_key!("0x49d36570d4e46f48e99674bd3fcc84644ddd6b96f7c741b1562b82f9e004dc7"),
                    ),
                    StorageKey(
                        patricia_key!("0x77e2b393d935021c9cd33f5a6869ff1742f4e87bc38cc5ed18f10c9eb7fe8d9"),
                    ),
                ),
                (
                    ContractAddress(
                        patricia_key!("0x49d36570d4e46f48e99674bd3fcc84644ddd6b96f7c741b1562b82f9e004dc7"),
                    ),
                    StorageKey(
                        patricia_key!("0x110e2f729c9c2b988559994a3daccd838cf52faf88e18101373e67dd061455b"),
                    ),
                ),
                (
                    ContractAddress(
                        patricia_key!("0x49d36570d4e46f48e99674bd3fcc84644ddd6b96f7c741b1562b82f9e004dc7"),
                    ),
                    StorageKey(
                        patricia_key!("0x1390569bb0a3a722eb4228e8700301347da081211d5c2ded2db22ef389551ab"),
                    ),
                ),
                (
                    ContractAddress(
                        patricia_key!("0x73314940630fd6dcda0d772d4c972c4e0a9946bef9dabf4ef84eda8ef542b82"),
                    ),
                    StorageKey(
                        patricia_key!("0xc88ee7a00e0b95f1138ef53d396c4327eeed7f9677bbd02ce82a663537b1cf"),
                    ),
                ),
                (
                    ContractAddress(
                        patricia_key!("0x49d36570d4e46f48e99674bd3fcc84644ddd6b96f7c741b1562b82f9e004dc7"),
                    ),
                    StorageKey(
                        patricia_key!("0x110e2f729c9c2b988559994a3daccd838cf52faf88e18101373e67dd061455a"),
                    ),
                ),
                (
                    ContractAddress(
                        patricia_key!("0x49d36570d4e46f48e99674bd3fcc84644ddd6b96f7c741b1562b82f9e004dc7"),
                    ),
                    StorageKey(
                        patricia_key!("0x77e2b393d935021c9cd33f5a6869ff1742f4e87bc38cc5ed18f10c9eb7fe8d8"),
                    ),
                ),
            ]),
            l2_to_l1_payload_lengths: vec![],
            event_summary: EventSummary {
                n_events: 2,
                total_event_keys: 4,
                total_event_data_size: 6,
            },
        }
    )]
    #[test_case(
        "0x0743092843086fa6d7f4a296a226ee23766b8acf16728aef7195ce5414dc4d84",
        186549,
        ChainId::Mainnet,
        GasVector { l1_gas: GasAmount(0), l1_data_gas: GasAmount(384), l2_gas: GasAmount(0) },
        7,
        2,
        0,
        None,
        StateChangesCount {
            n_storage_updates: 4,
            n_class_hash_updates: 0,
            n_compiled_class_hash_updates: 0,
            n_modified_contracts: 2,
        },
        false,
        1,
        ExecutionSummary {
            charged_resources: ChargedResources {
                vm_resources: ExecutionResources {
                    n_steps: 39395,
                    n_memory_holes: 118,
                    builtin_instance_counter: HashMap::from_iter([
                        (BuiltinName::range_check, 1234),
                        (BuiltinName::pedersen, 9),
                    ]),
                },
                gas_consumed: GasAmount(
                    0,
                ),
            },
            executed_class_hashes: HashSet::from_iter([
                class_hash!("0x4572af1cd59b8b91055ebb78df8f1d11c59f5270018b291366ba4585d4cdff0"),
                class_hash!("0x33434ad846cdd5f23eb73ff09fe6fddd568284a0fb7d1be20ee482f044dabe2"),
                class_hash!("0x7f7125c5958bf48de9d6a3ad045f845095d9572dc1a4b77da365f358c478cce"),
                class_hash!("0x25ec026985a3bf9d0cc1fe17326b245dfdc3ff89b8fde106542a3ea56c5a918"),
            ]),
            visited_storage_entries: HashSet::from_iter([
                (
                    ContractAddress(
                        patricia_key!("0x6a05844a03bb9e744479e3298f54705a35966ab04140d3d8dd797c1f6dc49d0"),
                    ),
                    StorageKey(
                        patricia_key!("0x3f1abe37754ee6ca6d8dfa1036089f78a07ebe8f3b1e336cdbf3274d25becd0"),
                    ),
                ),
                (
                    ContractAddress(
                        patricia_key!("0x8819d617fb205534ef545e2fcd15db7b2f43e98e65e242dad41ca4fe7d5256"),
                    ),
                    StorageKey(
                        patricia_key!("0xf920571b9f85bdd92a867cfdc73319d0f8836f0e69e06e4c5566b6203f75cc"),
                    ),
                ),
                (
                    ContractAddress(
                        patricia_key!("0x6a05844a03bb9e744479e3298f54705a35966ab04140d3d8dd797c1f6dc49d0"),
                    ),
                    StorageKey(
                        patricia_key!("0x28bbddb888b5f48fac1bfff91a9c86f45de0488d1418b204a4a77fddbf13d72"),
                    ),
                ),
                (
                    ContractAddress(
                        patricia_key!("0x6a05844a03bb9e744479e3298f54705a35966ab04140d3d8dd797c1f6dc49d0"),
                    ),
                    StorageKey(
                        patricia_key!("0x31b2db582739d919e49855d464d4ef21e6bfd0aa6db07d6f4cf006bf32ec7e8"),
                    ),
                ),
                (
                    ContractAddress(
                        patricia_key!("0x6a05844a03bb9e744479e3298f54705a35966ab04140d3d8dd797c1f6dc49d0"),
                    ),
                    StorageKey(
                        patricia_key!("0x110e2f729c9c2b988559994a3daccd838cf52faf88e18101373e67dd061455a"),
                    ),
                ),
                (
                    ContractAddress(
                        patricia_key!("0x6a05844a03bb9e744479e3298f54705a35966ab04140d3d8dd797c1f6dc49d0"),
                    ),
                    StorageKey(
                        patricia_key!("0x110e2f729c9c2b988559994a3daccd838cf52faf88e18101373e67dd061455b"),
                    ),
                ),
                (
                    ContractAddress(
                        patricia_key!("0x6a05844a03bb9e744479e3298f54705a35966ab04140d3d8dd797c1f6dc49d0"),
                    ),
                    StorageKey(
                        patricia_key!("0x20ddb4628d547df787159e32a15efecfbfb960110c425c74e6b35421adca448"),
                    ),
                ),
                (
                    ContractAddress(
                        patricia_key!("0x6a05844a03bb9e744479e3298f54705a35966ab04140d3d8dd797c1f6dc49d0"),
                    ),
                    StorageKey(
                        patricia_key!("0x28bbddb888b5f48fac1bfff91a9c86f45de0488d1418b204a4a77fddbf13d73"),
                    ),
                ),
                (
                    ContractAddress(
                        patricia_key!("0x6a05844a03bb9e744479e3298f54705a35966ab04140d3d8dd797c1f6dc49d0"),
                    ),
                    StorageKey(
                        patricia_key!("0x64adb0d4dfddace954f8460d8327cb16ec952a7221eaab02a02294c5aad7a63"),
                    ),
                ),
            ]),
            l2_to_l1_payload_lengths: vec![],
            event_summary: EventSummary {
                n_events: 3,
                total_event_keys: 3,
                total_event_data_size: 10,
            },
        }
    )]
    #[test_case(
        "0x066e1f01420d8e433f6ef64309adb1a830e5af0ea67e3d935de273ca57b3ae5e",
        662252,
        ChainId::Mainnet,
        GasVector { l1_gas: GasAmount(0), l1_data_gas: GasAmount(448), l2_gas: GasAmount(0) },
        18,
        2,
        0,
        None,
        StateChangesCount {
            n_storage_updates: 5,
            n_class_hash_updates: 0,
            n_compiled_class_hash_updates: 0,
            n_modified_contracts: 2,
        },
        false,
        0,
        ExecutionSummary {
            charged_resources: ChargedResources {
                vm_resources: ExecutionResources {
                    n_steps: 30042,
                    n_memory_holes: 3584,
                    builtin_instance_counter: HashMap::from_iter([
                        (BuiltinName::range_check, 1369),
                        (BuiltinName::poseidon, 36),
                        (BuiltinName::pedersen, 3),
                    ]),
                },
                gas_consumed: GasAmount(
                    0,
                ),
            },
            executed_class_hashes: HashSet::from_iter([
                class_hash!("0x589a40e9cd8784359c066db1adaf6cf0d92322ce579fc0c19739649beae132"),
                class_hash!("0x3c8904d062171ab62c1f2e52e2b33299c305626a8f8a253a1544a6ad774121b"),
                class_hash!("0x1a736d6ed154502257f02b1ccdf4d9d1089f80811cd6acad48e6b6a9d1f2003"),
                class_hash!("0x5dde112c893e2f5ed85b92a08d93cfa5579ce95d27afb34e47b7e7aad59c1c0"),
            ]),
            visited_storage_entries: HashSet::from_iter([
                (
                    ContractAddress(
                        patricia_key!("0x422d33a3638dcc4c62e72e1d6942cd31eb643ef596ccac2351e0e21f6cd4bf4"),
                    ),
                    StorageKey(
                        patricia_key!("0x12ed0a68687678217e8e212e851aaaf26f24b745382184bac5b8f83e2089d09"),
                    ),
                ),
                (
                    ContractAddress(
                        patricia_key!("0x422d33a3638dcc4c62e72e1d6942cd31eb643ef596ccac2351e0e21f6cd4bf4"),
                    ),
                    StorageKey(
                        patricia_key!("0x1161aad19d349dc80ba5fb3bf52b82512f548b6631d4fc936347426e587f612"),
                    ),
                ),
                (
                    ContractAddress(
                        patricia_key!("0x422d33a3638dcc4c62e72e1d6942cd31eb643ef596ccac2351e0e21f6cd4bf4"),
                    ),
                    StorageKey(
                        patricia_key!("0x67ac2c2c96afe3312ea11413b2fdbf75b345d6f37dc435bc3e3fc2178780165"),
                    ),
                ),
                (
                    ContractAddress(
                        patricia_key!("0x422d33a3638dcc4c62e72e1d6942cd31eb643ef596ccac2351e0e21f6cd4bf4"),
                    ),
                    StorageKey(
                        patricia_key!("0x6c876061653ded49c5f4b2be528a17c0b99c707c36010da0dfdf7e86c88ed14"),
                    ),
                ),
                (
                    ContractAddress(
                        patricia_key!("0x422d33a3638dcc4c62e72e1d6942cd31eb643ef596ccac2351e0e21f6cd4bf4"),
                    ),
                    StorageKey(
                        patricia_key!("0x64cc83b312a847fec159095793816da6b9251610ebd55497d7e8fdbe0db5b8c"),
                    ),
                ),
                (
                    ContractAddress(
                        patricia_key!("0x422d33a3638dcc4c62e72e1d6942cd31eb643ef596ccac2351e0e21f6cd4bf4"),
                    ),
                    StorageKey(
                        patricia_key!("0x67ac2c2c96afe3312ea11413b2fdbf75b345d6f37dc435bc3e3fc2178780166"),
                    ),
                ),
                (
                    ContractAddress(
                        patricia_key!("0x422d33a3638dcc4c62e72e1d6942cd31eb643ef596ccac2351e0e21f6cd4bf4"),
                    ),
                    StorageKey(
                        patricia_key!("0x3eaa3e4be55bc8ada64d23f168b178d714a85ad9971bf1d5ff6bd6b703775dc"),
                    ),
                ),
                (
                    ContractAddress(
                        patricia_key!("0x422d33a3638dcc4c62e72e1d6942cd31eb643ef596ccac2351e0e21f6cd4bf4"),
                    ),
                    StorageKey(
                        patricia_key!("0x67ac2c2c96afe3312ea11413b2fdbf75b345d6f37dc435bc3e3fc2178780164"),
                    ),
                ),
                (
                    ContractAddress(
                        patricia_key!("0x422d33a3638dcc4c62e72e1d6942cd31eb643ef596ccac2351e0e21f6cd4bf4"),
                    ),
                    StorageKey(
                        patricia_key!("0x5602256700ad140f3346bd762776cec457aaa1a4c6597607818faa0f1086386"),
                    ),
                ),
                (
                    ContractAddress(
                        patricia_key!("0x422d33a3638dcc4c62e72e1d6942cd31eb643ef596ccac2351e0e21f6cd4bf4"),
                    ),
                    StorageKey(
                        patricia_key!("0x64cc83b312a847fec159095793816da6b9251610ebd55497d7e8fdbe0db5b8d"),
                    ),
                ),
                (
                    ContractAddress(
                        patricia_key!("0x422d33a3638dcc4c62e72e1d6942cd31eb643ef596ccac2351e0e21f6cd4bf4"),
                    ),
                    StorageKey(
                        patricia_key!("0x4a7ca3168783dab075bc552295fca05ea8d02a2bdeb461946b10187ef4b122d"),
                    ),
                ),
                (
                    ContractAddress(
                        patricia_key!("0x422d33a3638dcc4c62e72e1d6942cd31eb643ef596ccac2351e0e21f6cd4bf4"),
                    ),
                    StorageKey(
                        patricia_key!("0x4a7ca3168783dab075bc552295fca05ea8d02a2bdeb461946b10187ef4b122c"),
                    ),
                ),
            ]),
            l2_to_l1_payload_lengths: vec![],
            event_summary: EventSummary {
                n_events: 5,
                total_event_keys: 10,
                total_event_data_size: 63,
            },
        }
    )]
    // Check this tx, l1_data_gas should be 384
    // https://starkscan.co/tx/0x04756d898323a8f884f5a6aabd6834677f4bbaeecc2522f18b3ae45b3f99cd1e
    #[test_case(
        "0x04756d898323a8f884f5a6aabd6834677f4bbaeecc2522f18b3ae45b3f99cd1e",
        662250,
        ChainId::Mainnet,
        GasVector { l1_gas: GasAmount(0), l1_data_gas: GasAmount(768), l2_gas: GasAmount(0) },
        10,
        2,
        0,
        None,
        StateChangesCount {
            n_storage_updates: 10,
            n_class_hash_updates: 0,
            n_compiled_class_hash_updates: 0,
            n_modified_contracts: 2,
        },
        false,
        0,
        ExecutionSummary {
            charged_resources: ChargedResources {
                vm_resources: ExecutionResources {
                    n_steps: 8108,
                    n_memory_holes: 893,
                    builtin_instance_counter: HashMap::from_iter([
                        (BuiltinName::pedersen, 3),
                        (BuiltinName::range_check, 165),
                    ]),
                },
                gas_consumed: GasAmount(
                    0,
                ),
            },
            executed_class_hashes: HashSet::from_iter([
                class_hash!("0x6551d5af6e4eb4fac2f9fea06948a49a6d12d924e43a63e6034a6a75e749577"),
                class_hash!("0x1a736d6ed154502257f02b1ccdf4d9d1089f80811cd6acad48e6b6a9d1f2003"),
            ]),
            visited_storage_entries: HashSet::from_iter([
                (
                    ContractAddress(
                        patricia_key!("0x6182278e63816ff4080ed07d668f991df6773fd13db0ea10971096033411b11"),
                    ),
                    StorageKey(
                        patricia_key!("0x235a4d83b9b27bde6943b4e26301642f73f6fb6e5cda141734b02962b9d7f9d"),
                    ),
                ),
                (
                    ContractAddress(
                        patricia_key!("0x6182278e63816ff4080ed07d668f991df6773fd13db0ea10971096033411b11"),
                    ),
                    StorageKey(
                        patricia_key!("0x291625bbd3d00024377934a31b5cdf6dfcc1e76776985889e17efb47b3ce2f0"),
                    ),
                ),
                (
                    ContractAddress(
                        patricia_key!("0x6182278e63816ff4080ed07d668f991df6773fd13db0ea10971096033411b11"),
                    ),
                    StorageKey(
                        patricia_key!("0x1e44381b0f95a657a83284ece260c1948e6c965da4d357f7fbd6b557342cdc0"),
                    ),
                ),
                (
                    ContractAddress(
                        patricia_key!("0x6182278e63816ff4080ed07d668f991df6773fd13db0ea10971096033411b11"),
                    ),
                    StorageKey(
                        patricia_key!("0x7d42c1838d13fa94d3f00304fe618766ad0ada8e0138966e8161b47a92c7e69"),
                    ),
                ),
                (
                    ContractAddress(
                        patricia_key!("0x6182278e63816ff4080ed07d668f991df6773fd13db0ea10971096033411b11"),
                    ),
                    StorageKey(
                        patricia_key!("0x144978e3c7c8da8f54b97b4fa49320e49d8c70be0c35f42ba1e78465949d19c"),
                    ),
                ),
            ]),
            l2_to_l1_payload_lengths: vec![],
            event_summary: EventSummary {
                n_events: 11,
                total_event_keys: 12,
                total_event_data_size: 38,
            },
        }
    )]
    #[test_case(
        "0x00f390691fd9e865f5aef9c7cc99889fb6c2038bc9b7e270e8a4fe224ccd404d",
        662251,
        ChainId::Mainnet,
        GasVector { l1_gas: GasAmount(0), l1_data_gas: GasAmount(384), l2_gas: GasAmount(0) },
        12,
        5,
        0,
        None,
        StateChangesCount {
            n_storage_updates: 4,
            n_class_hash_updates: 0,
            n_compiled_class_hash_updates: 0,
            n_modified_contracts: 2,
        },
        false,
        2,
        ExecutionSummary {
            charged_resources: ChargedResources {
                vm_resources: ExecutionResources {
                    n_steps: 8068,
                    n_memory_holes: 605,
                    builtin_instance_counter: HashMap::from_iter([
                        (BuiltinName::poseidon, 10),
                        (BuiltinName::range_check, 250),
                        (BuiltinName::pedersen, 1),
                    ]),
                },
                gas_consumed: GasAmount(
                    0,
                ),
            },
            executed_class_hashes: HashSet::from_iter([
                class_hash!("0x36078334509b514626504edc9fb252328d1a240e4e948bef8d0c08dff45927f"),
                class_hash!("0x5dde112c893e2f5ed85b92a08d93cfa5579ce95d27afb34e47b7e7aad59c1c0"),
                class_hash!("0x7992c30dd1dc4ce93b44e37e3c48b37635ca31f16c8518e88e15ff5686face"),
            ]),
            visited_storage_entries: HashSet::from_iter([
                (
                    ContractAddress(
                        patricia_key!("0x422d33a3638dcc4c62e72e1d6942cd31eb643ef596ccac2351e0e21f6cd4bf4"),
                    ),
                    StorageKey(
                        patricia_key!("0x79cd4284246c43115a8376850d14c1f78570cde561a096ad209a50f653d722f"),
                    ),
                ),
                (
                    ContractAddress(
                        patricia_key!("0x422d33a3638dcc4c62e72e1d6942cd31eb643ef596ccac2351e0e21f6cd4bf4"),
                    ),
                    StorageKey(
                        patricia_key!("0x5046041b2f3c48f2f3b7ed44f3d4233fd85427a20ac2dd9e7b23da551e06d2b"),
                    ),
                ),
                (
                    ContractAddress(
                        patricia_key!("0x422d33a3638dcc4c62e72e1d6942cd31eb643ef596ccac2351e0e21f6cd4bf4"),
                    ),
                    StorageKey(
                        patricia_key!("0x6164114d6518ebb3e8846b99c34c706b00f7bb475b3c5b8f67f85d336527162"),
                    ),
                ),
                (
                    ContractAddress(
                        patricia_key!("0x422d33a3638dcc4c62e72e1d6942cd31eb643ef596ccac2351e0e21f6cd4bf4"),
                    ),
                    StorageKey(
                        patricia_key!("0x79cd4284246c43115a8376850d14c1f78570cde561a096ad209a50f653d7231"),
                    ),
                ),
                (
                    ContractAddress(
                        patricia_key!("0x1e637c300d7c105df1f620c34f08a99b0757f177f2d9d52a7a6d6a337f5cad6"),
                    ),
                    StorageKey(
                        patricia_key!("0x587f8a359f3afbadaac7e3a22b5d00fa5f08794c82353701e04afb0485d8c1"),
                    ),
                ),
                (
                    ContractAddress(
                        patricia_key!("0x422d33a3638dcc4c62e72e1d6942cd31eb643ef596ccac2351e0e21f6cd4bf4"),
                    ),
                    StorageKey(
                        patricia_key!("0x12ed0a68687678217e8e212e851aaaf26f24b745382184bac5b8f83e2089d09"),
                    ),
                ),
                (
                    ContractAddress(
                        patricia_key!("0x422d33a3638dcc4c62e72e1d6942cd31eb643ef596ccac2351e0e21f6cd4bf4"),
                    ),
                    StorageKey(
                        patricia_key!("0x79cd4284246c43115a8376850d14c1f78570cde561a096ad209a50f653d7230"),
                    ),
                ),
                (
                    ContractAddress(
                        patricia_key!("0x422d33a3638dcc4c62e72e1d6942cd31eb643ef596ccac2351e0e21f6cd4bf4"),
                    ),
                    StorageKey(
                        patricia_key!("0x3117bb5a3b11d2eb8edb4980b76562d25525d1fcfa8f4873c0a2737a8e05ab6"),
                    ),
                ),
            ]),
            l2_to_l1_payload_lengths: vec![],
            event_summary: EventSummary {
                n_events: 4,
                total_event_keys: 6,
                total_event_data_size: 17,
            },
        }
    )]
    #[test_case(
        "0x26be3e906db66973de1ca5eec1ddb4f30e3087dbdce9560778937071c3d3a83",
        351269,
        ChainId::Mainnet,
        GasVector { l1_gas: GasAmount(0), l1_data_gas: GasAmount(128), l2_gas: GasAmount(0) },
        3,
        0,
        0,
        Some(3),
        StateChangesCount {
            n_storage_updates: 2,
            n_class_hash_updates: 0,
            n_compiled_class_hash_updates: 0,
            n_modified_contracts: 0,
        },
        false,
        0,
        ExecutionSummary {
            charged_resources: ChargedResources {
                vm_resources: ExecutionResources {
                    n_steps: 8414,
                    n_memory_holes: 44,
                    builtin_instance_counter: HashMap::from_iter([
                        (BuiltinName::pedersen, 4),
                        (BuiltinName::range_check, 161),
                    ]),
                },
                gas_consumed: GasAmount(
                    0,
                ),
            },
            executed_class_hashes: HashSet::from_iter([
                class_hash!("0xd0e183745e9dae3e4e78a8ffedcce0903fc4900beace4e0abf192d4c202da3"),
                class_hash!("0x2760f25d5a4fb2bdde5f561fd0b44a3dee78c28903577d37d669939d97036a0"),
                class_hash!("0x4f5bce5f70bb1fcf6573f68205d3e74538c46c14dc47d37bdbde4c1abaf4e1e"),
            ]),
            visited_storage_entries: HashSet::from_iter([
                (
                    ContractAddress(
                        patricia_key!("0x49d36570d4e46f48e99674bd3fcc84644ddd6b96f7c741b1562b82f9e004dc7"),
                    ),
                    StorageKey(
                        patricia_key!("0x5d2e9527cbeb1a51aa084b0de7501f343b7b1bf24a0c427d6204a7b7988970"),
                    ),
                ),
                (
                    ContractAddress(
                        patricia_key!("0x73314940630fd6dcda0d772d4c972c4e0a9946bef9dabf4ef84eda8ef542b82"),
                    ),
                    StorageKey(
                        patricia_key!("0xc88ee7a00e0b95f1138ef53d396c4327eeed7f9677bbd02ce82a663537b1cf"),
                    ),
                ),
                (
                    ContractAddress(
                        patricia_key!("0x49d36570d4e46f48e99674bd3fcc84644ddd6b96f7c741b1562b82f9e004dc7"),
                    ),
                    StorageKey(
                        patricia_key!("0x110e2f729c9c2b988559994a3daccd838cf52faf88e18101373e67dd061455b"),
                    ),
                ),
                (
                    ContractAddress(
                        patricia_key!("0x49d36570d4e46f48e99674bd3fcc84644ddd6b96f7c741b1562b82f9e004dc7"),
                    ),
                    StorageKey(
                        patricia_key!("0x1390569bb0a3a722eb4228e8700301347da081211d5c2ded2db22ef389551ab"),
                    ),
                ),
                (
                    ContractAddress(
                        patricia_key!("0x73314940630fd6dcda0d772d4c972c4e0a9946bef9dabf4ef84eda8ef542b82"),
                    ),
                    StorageKey(
                        patricia_key!("0x5d2e9527cbeb1a51aa084b0de7501f343b7b1bf24a0c427d6204a7b7988970"),
                    ),
                ),
                (
                    ContractAddress(
                        patricia_key!("0x49d36570d4e46f48e99674bd3fcc84644ddd6b96f7c741b1562b82f9e004dc7"),
                    ),
                    StorageKey(
                        patricia_key!("0x1b9e3d38adfc69623b8d12acf32adfde1319fb40263927c8fc287371bc2d571"),
                    ),
                ),
                (
                    ContractAddress(
                        patricia_key!("0x49d36570d4e46f48e99674bd3fcc84644ddd6b96f7c741b1562b82f9e004dc7"),
                    ),
                    StorageKey(
                        patricia_key!("0x110e2f729c9c2b988559994a3daccd838cf52faf88e18101373e67dd061455a"),
                    ),
                ),
                (
                    ContractAddress(
                        patricia_key!("0x49d36570d4e46f48e99674bd3fcc84644ddd6b96f7c741b1562b82f9e004dc7"),
                    ),
                    StorageKey(
                        patricia_key!("0x1b9e3d38adfc69623b8d12acf32adfde1319fb40263927c8fc287371bc2d570"),
                    ),
                ),
                (
                    ContractAddress(
                        patricia_key!("0x73314940630fd6dcda0d772d4c972c4e0a9946bef9dabf4ef84eda8ef542b82"),
                    ),
                    StorageKey(
                        patricia_key!("0x1dc79e2fd056704ede52dca5746b720269aaa5da53301dff546657c16ca07af"),
                    ),
                ),
            ]),
            l2_to_l1_payload_lengths: vec![],
            event_summary: EventSummary {
                n_events: 2,
                total_event_keys: 2,
                total_event_data_size: 7,
            },
        }
    )]
    #[test_case(
        "0x0310c46edc795c82c71f600159fa9e6c6540cb294df9d156f685bfe62b31a5f4",
        662249,
        ChainId::Mainnet,
        GasVector { l1_gas: GasAmount(0), l1_data_gas: GasAmount(1088), l2_gas: GasAmount(0) },
        37,
        2,
        0,
        None,
        StateChangesCount {
            n_storage_updates: 13,
            n_class_hash_updates: 0,
            n_compiled_class_hash_updates: 0,
            n_modified_contracts: 4,
        },
        false,
        0,
        ExecutionSummary {
            charged_resources: ChargedResources {
                vm_resources: ExecutionResources {
                    n_steps: 63180,
                    n_memory_holes: 8239,
                    builtin_instance_counter: HashMap::from_iter([
                        (BuiltinName::bitwise, 84),
                        (BuiltinName::pedersen, 79),
                        (BuiltinName::range_check, 4897),
                    ]),
                },
                gas_consumed: GasAmount(
                    0,
                ),
            },
            executed_class_hashes: HashSet::from_iter([
                class_hash!("0x5fdb47de4edfd5983f6a82a1beeb1aab2b69d3674b90730aa1693d94d73f0d3"),
                class_hash!("0x27067191f94e301b528b1624e7998d51606412522aab9621fb2c1899b983eeb"),
                class_hash!("0x29927c8af6bccf3f6fda035981e765a7bdbf18a2dc0d630494f8758aa908e2b"),
                class_hash!("0x3e8d67c8817de7a2185d418e88d321c89772a9722b752c6fe097192114621be"),
                class_hash!("0x4ad3c1dc8413453db314497945b6903e1c766495a1e60492d44da9c2a986e4b"),
            ]),
            visited_storage_entries: HashSet::from_iter([
                (
                    ContractAddress(
                        patricia_key!("0x5dd3d2f4429af886cd1a3b08289dbcea99a294197e9eb43b0e0325b4b"),
                    ),
                    StorageKey(
                        patricia_key!("0x40dff85b22ceb4de5477d6577f334c914f8efefed9f5c892934c0f6e966ed7"),
                    ),
                ),
                (
                    ContractAddress(
                        patricia_key!("0x5dd3d2f4429af886cd1a3b08289dbcea99a294197e9eb43b0e0325b4b"),
                    ),
                    StorageKey(
                        patricia_key!("0x174ca4d40ded1b191eeaafb8c222368024fdf0ac894af16ecb51b7ec8477901"),
                    ),
                ),
                (
                    ContractAddress(
                        patricia_key!("0x4718f5a0fc34cc1af16a1cdee98ffb20c31f5cd61d6ab07201858f4287c938d"),
                    ),
                    StorageKey(
                        patricia_key!("0x3a8d0fa789f88e7211b601b97145655c736104895afee9fba450449b3abed8e"),
                    ),
                ),
                (
                    ContractAddress(
                        patricia_key!("0x5dd3d2f4429af886cd1a3b08289dbcea99a294197e9eb43b0e0325b4b"),
                    ),
                    StorageKey(
                        patricia_key!("0x3251cfd36c995a7f163e76498e247f8b2d61aeda83a746bd61d4e7da5fe5699"),
                    ),
                ),
                (
                    ContractAddress(
                        patricia_key!("0x5dd3d2f4429af886cd1a3b08289dbcea99a294197e9eb43b0e0325b4b"),
                    ),
                    StorageKey(
                        patricia_key!("0x100000001"),
                    ),
                ),
                (
                    ContractAddress(
                        patricia_key!("0x43e4f09c32d13d43a880e85f69f7de93ceda62d6cf2581a582c6db635548fdc"),
                    ),
                    StorageKey(
                        patricia_key!("0x60648f61481391ac1803a92eaa5009bc1438ef6e8d10598d265bf5829d312f5"),
                    ),
                ),
                (
                    ContractAddress(
                        patricia_key!("0x4718f5a0fc34cc1af16a1cdee98ffb20c31f5cd61d6ab07201858f4287c938d"),
                    ),
                    StorageKey(
                        patricia_key!("0x43e1ef374bc5f9e49c6c9764a9aac6e36bc8e3df0ca3bffb3cde5a0990ca369"),
                    ),
                ),
                (
                    ContractAddress(
                        patricia_key!("0x4718f5a0fc34cc1af16a1cdee98ffb20c31f5cd61d6ab07201858f4287c938d"),
                    ),
                    StorageKey(
                        patricia_key!("0x586729208869bc7ed12aa50c7a1834a1eef579d05efcc17ee1217a1722f9ba3"),
                    ),
                ),
                (
                    ContractAddress(
                        patricia_key!("0x4718f5a0fc34cc1af16a1cdee98ffb20c31f5cd61d6ab07201858f4287c938d"),
                    ),
                    StorageKey(
                        patricia_key!("0x4dbfe544ed63377b3d819a142e245f56921729b4c3e205f87e66b64af007236"),
                    ),
                ),
                (
                    ContractAddress(
                        patricia_key!("0x5dd3d2f4429af886cd1a3b08289dbcea99a294197e9eb43b0e0325b4b"),
                    ),
                    StorageKey(
                        patricia_key!("0x3110bae189a1cca17a6da4ee778f0076e1ea99cefa11a9b532fe7c064deb948"),
                    ),
                ),
                (
                    ContractAddress(
                        patricia_key!("0x5dd3d2f4429af886cd1a3b08289dbcea99a294197e9eb43b0e0325b4b"),
                    ),
                    StorageKey(
                        patricia_key!("0x45fb8ffc8b8d0d2521fdc1b3558fea0c43ed03911387994698ae9e504026d44"),
                    ),
                ),
                (
                    ContractAddress(
                        patricia_key!("0x4718f5a0fc34cc1af16a1cdee98ffb20c31f5cd61d6ab07201858f4287c938d"),
                    ),
                    StorageKey(
                        patricia_key!("0x3a8d0fa789f88e7211b601b97145655c736104895afee9fba450449b3abed8f"),
                    ),
                ),
                (
                    ContractAddress(
                        patricia_key!("0x5dd3d2f4429af886cd1a3b08289dbcea99a294197e9eb43b0e0325b4b"),
                    ),
                    StorageKey(
                        patricia_key!("0x40dff85b22ceb4de5477d6577f334c914f8efefed9f5c892934c0f6e966ed6"),
                    ),
                ),
                (
                    ContractAddress(
                        patricia_key!("0x5dd3d2f4429af886cd1a3b08289dbcea99a294197e9eb43b0e0325b4b"),
                    ),
                    StorageKey(
                        patricia_key!("0x1"),
                    ),
                ),
                (
                    ContractAddress(
                        patricia_key!("0x5dd3d2f4429af886cd1a3b08289dbcea99a294197e9eb43b0e0325b4b"),
                    ),
                    StorageKey(
                        patricia_key!("0x0"),
                    ),
                ),
                (
                    ContractAddress(
                        patricia_key!("0x4718f5a0fc34cc1af16a1cdee98ffb20c31f5cd61d6ab07201858f4287c938d"),
                    ),
                    StorageKey(
                        patricia_key!("0x586729208869bc7ed12aa50c7a1834a1eef579d05efcc17ee1217a1722f9ba4"),
                    ),
                ),
                (
                    ContractAddress(
                        patricia_key!("0x5dd3d2f4429af886cd1a3b08289dbcea99a294197e9eb43b0e0325b4b"),
                    ),
                    StorageKey(
                        patricia_key!("0x4428af60ea017cd8ac5a041f3777f8b2d7450f8474e471bcbae608cca7975ae"),
                    ),
                ),
                (
                    ContractAddress(
                        patricia_key!("0x5dd3d2f4429af886cd1a3b08289dbcea99a294197e9eb43b0e0325b4b"),
                    ),
                    StorageKey(
                        patricia_key!("0x356fd6aa989033f329e6a5aceb143ba7d0667fd7f74fbbf9457080dd9352c0b"),
                    ),
                ),
                (
                    ContractAddress(
                        patricia_key!("0x43e4f09c32d13d43a880e85f69f7de93ceda62d6cf2581a582c6db635548fdc"),
                    ),
                    StorageKey(
                        patricia_key!("0x281a85306374a5ab27f0bbc385296a54bcd314a1948b6cf61c4ea1bc44bb9f8"),
                    ),
                ),
                (
                    ContractAddress(
                        patricia_key!("0x5dd3d2f4429af886cd1a3b08289dbcea99a294197e9eb43b0e0325b4b"),
                    ),
                    StorageKey(
                        patricia_key!("0x73ffd08441115d89e71906f927d21e18c97a612c56116b40280b8ee6ae5e1f6"),
                    ),
                ),
                (
                    ContractAddress(
                        patricia_key!("0x5dd3d2f4429af886cd1a3b08289dbcea99a294197e9eb43b0e0325b4b"),
                    ),
                    StorageKey(
                        patricia_key!("0x100000000"),
                    ),
                ),
                (
                    ContractAddress(
                        patricia_key!("0x4718f5a0fc34cc1af16a1cdee98ffb20c31f5cd61d6ab07201858f4287c938d"),
                    ),
                    StorageKey(
                        patricia_key!("0x4dbfe544ed63377b3d819a142e245f56921729b4c3e205f87e66b64af007235"),
                    ),
                ),
                (
                    ContractAddress(
                        patricia_key!("0x5dd3d2f4429af886cd1a3b08289dbcea99a294197e9eb43b0e0325b4b"),
                    ),
                    StorageKey(
                        patricia_key!("0x6aff514d3c14935bb84bfc2f5e443daa68c6b9af02150bce2904dc5cee89fb4"),
                    ),
                ),
                (
                    ContractAddress(
                        patricia_key!("0x43e4f09c32d13d43a880e85f69f7de93ceda62d6cf2581a582c6db635548fdc"),
                    ),
                    StorageKey(
                        patricia_key!("0x60648f61481391ac1803a92eaa5009bc1438ef6e8d10598d265bf5829d312f4"),
                    ),
                ),
                (
                    ContractAddress(
                        patricia_key!("0x4718f5a0fc34cc1af16a1cdee98ffb20c31f5cd61d6ab07201858f4287c938d"),
                    ),
                    StorageKey(
                        patricia_key!("0x43e1ef374bc5f9e49c6c9764a9aac6e36bc8e3df0ca3bffb3cde5a0990ca36a"),
                    ),
                ),
                (
                    ContractAddress(
                        patricia_key!("0x5dd3d2f4429af886cd1a3b08289dbcea99a294197e9eb43b0e0325b4b"),
                    ),
                    StorageKey(
                        patricia_key!("0x68153282240797844a90a332ec1b2eabf7d15c42ba228e0c249720e6914176f"),
                    ),
                ),
                (
                    ContractAddress(
                        patricia_key!("0x4505a9f06f2bd639b6601f37a4dc0908bb70e8e0e0c34b1220827d64f4fc066"),
                    ),
                    StorageKey(
                        patricia_key!("0x281a85306374a5ab27f0bbc385296a54bcd314a1948b6cf61c4ea1bc44bb9f8"),
                    ),
                ),
                (
                    ContractAddress(
                        patricia_key!("0x5dd3d2f4429af886cd1a3b08289dbcea99a294197e9eb43b0e0325b4b"),
                    ),
                    StorageKey(
                        patricia_key!("0x6267108c93bc853ce42efb890b0793116c50e5a98b13e024640da0d272115a8"),
                    ),
                ),
                (
                    ContractAddress(
                        patricia_key!("0x5dd3d2f4429af886cd1a3b08289dbcea99a294197e9eb43b0e0325b4b"),
                    ),
                    StorageKey(
                        patricia_key!("0x45fb8ffc8b8d0d2521fdc1b3558fea0c43ed03911387994698ae9e504026d43"),
                    ),
                ),
                (
                    ContractAddress(
                        patricia_key!("0x5dd3d2f4429af886cd1a3b08289dbcea99a294197e9eb43b0e0325b4b"),
                    ),
                    StorageKey(
                        patricia_key!("0xd5ee72ce4ea000d334dd7d37bd432beb488d5ceae18a4a955e14901a851ec7"),
                    ),
                ),
            ]),
            l2_to_l1_payload_lengths: vec![],
            event_summary: EventSummary {
                n_events: 13,
                total_event_keys: 14,
                total_event_data_size: 121,
            },
        }
    )]
    #[test_case(
        "0x06a09ffbf996178ac6e90101047e42fe29cb7108573b2ecf4b0ebd2cba544cb4",
        662248,
        ChainId::Mainnet,
        GasVector { l1_gas: GasAmount(0), l1_data_gas: GasAmount(896), l2_gas: GasAmount(0) },
        4,
        2,
        0,
        None,
        StateChangesCount {
            n_storage_updates: 12,
            n_class_hash_updates: 0,
            n_compiled_class_hash_updates: 0,
            n_modified_contracts: 2,
        },
        false,
        0,
        ExecutionSummary {
            charged_resources: ChargedResources {
                vm_resources: ExecutionResources {
                    n_steps: 3730,
                    n_memory_holes: 100,
                    builtin_instance_counter: HashMap::from_iter([
                        (BuiltinName::range_check, 78),
                        (BuiltinName::pedersen, 3),
                    ]),
                },
                gas_consumed: GasAmount(
                    0,
                ),
            },
            executed_class_hashes: HashSet::from_iter([
                class_hash!("0x6551d5af6e4eb4fac2f9fea06948a49a6d12d924e43a63e6034a6a75e749577"),
                class_hash!("0x816dd0297efc55dc1e7559020a3a825e81ef734b558f03c83325d4da7e6253"),
            ]),
            visited_storage_entries: HashSet::from_iter([
                (
                    ContractAddress(
                        patricia_key!("0x6182278e63816ff4080ed07d668f991df6773fd13db0ea10971096033411b11"),
                    ),
                    StorageKey(
                        patricia_key!("0x401109fe98501f72c01ea79ad5b48c227ec2706d706723cfec3fa5d4ba54c90"),
                    ),
                ),
                (
                    ContractAddress(
                        patricia_key!("0x6182278e63816ff4080ed07d668f991df6773fd13db0ea10971096033411b11"),
                    ),
                    StorageKey(
                        patricia_key!("0x291625bbd3d00024377934a31b5cdf6dfcc1e76776985889e17efb47b3ce2f0"),
                    ),
                ),
                (
                    ContractAddress(
                        patricia_key!("0x6182278e63816ff4080ed07d668f991df6773fd13db0ea10971096033411b11"),
                    ),
                    StorageKey(
                        patricia_key!("0x144978e3c7c8da8f54b97b4fa49320e49d8c70be0c35f42ba1e78465949d19c"),
                    ),
                ),
                (
                    ContractAddress(
                        patricia_key!("0xce305af75e878121f5691150fdd386dff5af073f7e56f4882f62e02bb05a45"),
                    ),
                    StorageKey(
                        patricia_key!("0x282372af1ee63ce325edc788cde17330918ef2f8b9a33039b5bd8dcf192ec76"),
                    ),
                ),
                (
                    ContractAddress(
                        patricia_key!("0xce305af75e878121f5691150fdd386dff5af073f7e56f4882f62e02bb05a45"),
                    ),
                    StorageKey(
                        patricia_key!("0x3779d024ee75b674955ff5025ec51faffd55610d2f586d2f7a4ce7b6b5d2463"),
                    ),
                ),
                (
                    ContractAddress(
                        patricia_key!("0x6182278e63816ff4080ed07d668f991df6773fd13db0ea10971096033411b11"),
                    ),
                    StorageKey(
                        patricia_key!("0x1e44381b0f95a657a83284ece260c1948e6c965da4d357f7fbd6b557342cdc0"),
                    ),
                ),
                (
                    ContractAddress(
                        patricia_key!("0x6182278e63816ff4080ed07d668f991df6773fd13db0ea10971096033411b11"),
                    ),
                    StorageKey(
                        patricia_key!("0x3db6ec55ed007baefa72e1ff639054f691cb3009b778edb59a37aa04690682c"),
                    ),
                ),
                (
                    ContractAddress(
                        patricia_key!("0x6182278e63816ff4080ed07d668f991df6773fd13db0ea10971096033411b11"),
                    ),
                    StorageKey(
                        patricia_key!("0x235a4d83b9b27bde6943b4e26301642f73f6fb6e5cda141734b02962b9d7f9d"),
                    ),
                ),
            ]),
            l2_to_l1_payload_lengths: vec![],
            event_summary: EventSummary {
                n_events: 7,
                total_event_keys: 7,
                total_event_data_size: 26,
            },
        }
    )]
    #[test_case(
        "0x026e04e96ba1b75bfd066c8e138e17717ecb654909e6ac24007b644ac23e4b47",
        536893,
        ChainId::Mainnet,
        GasVector { l1_gas: GasAmount(0), l1_data_gas: GasAmount(896), l2_gas: GasAmount(0) },
        24,
        4,
        0,
        None,
        StateChangesCount {
            n_storage_updates: 10,
            n_class_hash_updates: 0,
            n_compiled_class_hash_updates: 0,
            n_modified_contracts: 4,
        },
        false,
        1,
        ExecutionSummary {
            charged_resources: ChargedResources {
                vm_resources: ExecutionResources {
                    n_steps: 60919,
                    n_memory_holes: 975,
                    builtin_instance_counter: HashMap::from_iter([
                        (BuiltinName::range_check, 1715),
                        (BuiltinName::pedersen, 43),
                    ]),
                },
                gas_consumed: GasAmount(
                    0,
                ),
            },
            executed_class_hashes: HashSet::from_iter([
                class_hash!("0x5ad7636491f8a6b210c137e6191bc12daf31171b6c6e670fe1387697810403a"),
                class_hash!("0xdb2ed00ec7872d4d093f3acb479d7ef2b56bcc7fc793707c1fb04ec66c6b10"),
                class_hash!("0x1a736d6ed154502257f02b1ccdf4d9d1089f80811cd6acad48e6b6a9d1f2003"),
                class_hash!("0x26fe8ea36ec7703569cfe4693b05102940bf122647c4dbf0abc0bb919ce27bd"),
                class_hash!("0x4c2a0ab0698957bd725745ff6dfdda0e874ade8681770fe8990016a6fa9cf04"),
                class_hash!("0x2b39bc3f4c1fd5bef8b7d21504c44e0da59cf27b350551b13d913da52e40d3b"),
                class_hash!("0x2580632f25bbee45da5a1a1ef49d03a984f78dde4019069aa9f25aac06f941a"),
                class_hash!("0x7b5cd6a6949cc1730f89d795f2442f6ab431ea6c9a5be00685d50f97433c5eb"),
                class_hash!("0x52c7ba99c77fc38dd3346beea6c0753c3471f2e3135af5bb837d6c9523fff62"),
                class_hash!("0x7197021c108b0cc57ae354f5ad02222c4b3d7344664e6dd602a0e2298595434"),
                class_hash!("0x64e7d628b1b2aa04a35fe6610b005689e8b591058f7f92bf4eb234e67cf403b"),
                class_hash!("0x2760f25d5a4fb2bdde5f561fd0b44a3dee78c28903577d37d669939d97036a0"),
            ]),
            visited_storage_entries: HashSet::from_iter([
                (
                    ContractAddress(
                        patricia_key!("0xdad44c139a476c7a17fc8141e6db680e9abc9f56fe249a105094c44382c2fd"),
                    ),
                    StorageKey(
                        patricia_key!("0x3f1abe37754ee6ca6d8dfa1036089f78a07ebe8f3b1e336cdbf3274d25becd0"),
                    ),
                ),
                (
                    ContractAddress(
                        patricia_key!("0x5801bdad32f343035fb242e98d1e9371ae85bc1543962fedea16c59b35bd19b"),
                    ),
                    StorageKey(
                        patricia_key!("0x3b3a699bb6ef37ff4b9c4e14319c7d8e9c9bdd10ff402d1ebde18c62ae58382"),
                    ),
                ),
                (
                    ContractAddress(
                        patricia_key!("0x68f5c6a61780768455de69077e07e89787839bf8166decfbf92b645209c0fb8"),
                    ),
                    StorageKey(
                        patricia_key!("0x6f4db3b80b3f05685fbb3cbcb6dc5a676c638925269901e02993ca6c121fa4f"),
                    ),
                ),
                (
                    ContractAddress(
                        patricia_key!("0x68f5c6a61780768455de69077e07e89787839bf8166decfbf92b645209c0fb8"),
                    ),
                    StorageKey(
                        patricia_key!("0x1c76cd4f3f79786d9e5d1298f47170de4bf0222337c680c5377ec772d3ce96b"),
                    ),
                ),
                (
                    ContractAddress(
                        patricia_key!("0x5801bdad32f343035fb242e98d1e9371ae85bc1543962fedea16c59b35bd19b"),
                    ),
                    StorageKey(
                        patricia_key!("0x3351bce4793f90e4aa00447357c2d34ac08611756193d8249009e0396dd7b41"),
                    ),
                ),
                (
                    ContractAddress(
                        patricia_key!("0x5801bdad32f343035fb242e98d1e9371ae85bc1543962fedea16c59b35bd19b"),
                    ),
                    StorageKey(
                        patricia_key!("0x34fea4b03b28c51f5bea6524bf41d06209d8306dc2376d4d730b14fea79ec8c"),
                    ),
                ),
                (
                    ContractAddress(
                        patricia_key!("0x53c91253bc9682c04929ca02ed00b3e423f6710d2ee7e0d5ebb06f3ecf368a8"),
                    ),
                    StorageKey(
                        patricia_key!("0x1c76cd4f3f79786d9e5d1298f47170de4bf0222337c680c5377ec772d3ce96b"),
                    ),
                ),
                (
                    ContractAddress(
                        patricia_key!("0x53c91253bc9682c04929ca02ed00b3e423f6710d2ee7e0d5ebb06f3ecf368a8"),
                    ),
                    StorageKey(
                        patricia_key!("0x2f91121a0e63b29dc1d6a4afc3a3963209345391a124869e657665e749659ad"),
                    ),
                ),
                (
                    ContractAddress(
                        patricia_key!("0x53c91253bc9682c04929ca02ed00b3e423f6710d2ee7e0d5ebb06f3ecf368a8"),
                    ),
                    StorageKey(
                        patricia_key!("0x2f91121a0e63b29dc1d6a4afc3a3963209345391a124869e657665e749659ac"),
                    ),
                ),
                (
                    ContractAddress(
                        patricia_key!("0x5801bdad32f343035fb242e98d1e9371ae85bc1543962fedea16c59b35bd19b"),
                    ),
                    StorageKey(
                        patricia_key!("0x3b3a699bb6ef37ff4b9c4e14319c7d8e9c9bdd10ff402d1ebde18c62ae58381"),
                    ),
                ),
                (
                    ContractAddress(
                        patricia_key!("0x53c91253bc9682c04929ca02ed00b3e423f6710d2ee7e0d5ebb06f3ecf368a8"),
                    ),
                    StorageKey(
                        patricia_key!("0x6f4db3b80b3f05685fbb3cbcb6dc5a676c638925269901e02993ca6c121fa50"),
                    ),
                ),
                (
                    ContractAddress(
                        patricia_key!("0x68f5c6a61780768455de69077e07e89787839bf8166decfbf92b645209c0fb8"),
                    ),
                    StorageKey(
                        patricia_key!("0x7dd6927869f0f6501f10407d6de416a90d2272af189f8b24d12acc09c2df5e6"),
                    ),
                ),
                (
                    ContractAddress(
                        patricia_key!("0xdad44c139a476c7a17fc8141e6db680e9abc9f56fe249a105094c44382c2fd"),
                    ),
                    StorageKey(
                        patricia_key!("0x5c722fd91dec49f67eb170afb8e7e54ebe6f35b6b7f4fec3fdd0bad96606126"),
                    ),
                ),
                (
                    ContractAddress(
                        patricia_key!("0x53c91253bc9682c04929ca02ed00b3e423f6710d2ee7e0d5ebb06f3ecf368a8"),
                    ),
                    StorageKey(
                        patricia_key!("0x6f4db3b80b3f05685fbb3cbcb6dc5a676c638925269901e02993ca6c121fa4f"),
                    ),
                ),
                (
                    ContractAddress(
                        patricia_key!("0x68f5c6a61780768455de69077e07e89787839bf8166decfbf92b645209c0fb8"),
                    ),
                    StorageKey(
                        patricia_key!("0x5a7a0269b464f3a77a50c4de3ef3ba7e2c253c514f440ef75786d28d59007d9"),
                    ),
                ),
                (
                    ContractAddress(
                        patricia_key!("0xf6f4cf62e3c010e0ac2451cc7807b5eec19a40b0faacd00cca3914280fdf5a"),
                    ),
                    StorageKey(
                        patricia_key!("0x119407278bb67ccb5306f7b08343c96f7b6933a06f3173067d21e98725a2b59"),
                    ),
                ),
                (
                    ContractAddress(
                        patricia_key!("0x68f5c6a61780768455de69077e07e89787839bf8166decfbf92b645209c0fb8"),
                    ),
                    StorageKey(
                        patricia_key!("0x5a7a0269b464f3a77a50c4de3ef3ba7e2c253c514f440ef75786d28d59007d8"),
                    ),
                ),
                (
                    ContractAddress(
                        patricia_key!("0x41fd22b238fa21cfcf5dd45a8548974d8263b3a531a60388411c5e230f97023"),
                    ),
                    StorageKey(
                        patricia_key!("0x139825585c3389ee852d93d2706b57d5bf8d4ba85922ef0689a691627211b05"),
                    ),
                ),
                (
                    ContractAddress(
                        patricia_key!("0x5801bdad32f343035fb242e98d1e9371ae85bc1543962fedea16c59b35bd19b"),
                    ),
                    StorageKey(
                        patricia_key!("0x2ec31623436b0fbcbbd71b2b3eed2887c8156077098a52a9256a9e0edb833f"),
                    ),
                ),
                (
                    ContractAddress(
                        patricia_key!("0x68f5c6a61780768455de69077e07e89787839bf8166decfbf92b645209c0fb8"),
                    ),
                    StorageKey(
                        patricia_key!("0x2f91121a0e63b29dc1d6a4afc3a3963209345391a124869e657665e749659ac"),
                    ),
                ),
                (
                    ContractAddress(
                        patricia_key!("0x5801bdad32f343035fb242e98d1e9371ae85bc1543962fedea16c59b35bd19b"),
                    ),
                    StorageKey(
                        patricia_key!("0x1e6f3e4333da349f86a03f030be7f2c76d8266a97c625746ebb9d3220a39d87"),
                    ),
                ),
                (
                    ContractAddress(
                        patricia_key!("0x5801bdad32f343035fb242e98d1e9371ae85bc1543962fedea16c59b35bd19b"),
                    ),
                    StorageKey(
                        patricia_key!("0x57c60b189063035eed65879a14ad5f6e718027a212dafbe52f9bcd79e9f4fb"),
                    ),
                ),
                (
                    ContractAddress(
                        patricia_key!("0x68f5c6a61780768455de69077e07e89787839bf8166decfbf92b645209c0fb8"),
                    ),
                    StorageKey(
                        patricia_key!("0x6f4db3b80b3f05685fbb3cbcb6dc5a676c638925269901e02993ca6c121fa50"),
                    ),
                ),
                (
                    ContractAddress(
                        patricia_key!("0xf6f4cf62e3c010e0ac2451cc7807b5eec19a40b0faacd00cca3914280fdf5a"),
                    ),
                    StorageKey(
                        patricia_key!("0x2ded64caa8ae4aba3291cc1f172d4b8fda206d4d1b5660c7565e7461c727929"),
                    ),
                ),
                (
                    ContractAddress(
                        patricia_key!("0x12f8e318fe04a1fe8bffe005ea4bbd19cb77a656b4f42682aab8a0ed20702f0"),
                    ),
                    StorageKey(
                        patricia_key!("0x5d6c55cbfbeaef29110e02a1f4a1228488feec6f59b3f2f77d24245272e799a"),
                    ),
                ),
                (
                    ContractAddress(
                        patricia_key!("0x53c91253bc9682c04929ca02ed00b3e423f6710d2ee7e0d5ebb06f3ecf368a8"),
                    ),
                    StorageKey(
                        patricia_key!("0x18d7b079b471cfde70d671fc55b3c06d4363cdc22201c09924822902a33e01a"),
                    ),
                ),
                (
                    ContractAddress(
                        patricia_key!("0x53c91253bc9682c04929ca02ed00b3e423f6710d2ee7e0d5ebb06f3ecf368a8"),
                    ),
                    StorageKey(
                        patricia_key!("0x5a7a0269b464f3a77a50c4de3ef3ba7e2c253c514f440ef75786d28d59007d9"),
                    ),
                ),
                (
                    ContractAddress(
                        patricia_key!("0x41fd22b238fa21cfcf5dd45a8548974d8263b3a531a60388411c5e230f97023"),
                    ),
                    StorageKey(
                        patricia_key!("0x3f1abe37754ee6ca6d8dfa1036089f78a07ebe8f3b1e336cdbf3274d25becd0"),
                    ),
                ),
                (
                    ContractAddress(
                        patricia_key!("0x53c91253bc9682c04929ca02ed00b3e423f6710d2ee7e0d5ebb06f3ecf368a8"),
                    ),
                    StorageKey(
                        patricia_key!("0x18d7b079b471cfde70d671fc55b3c06d4363cdc22201c09924822902a33e019"),
                    ),
                ),
                (
                    ContractAddress(
                        patricia_key!("0x5801bdad32f343035fb242e98d1e9371ae85bc1543962fedea16c59b35bd19b"),
                    ),
                    StorageKey(
                        patricia_key!("0x57c60b189063035eed65879a14ad5f6e718027a212dafbe52f9bcd79e9f4fa"),
                    ),
                ),
                (
                    ContractAddress(
                        patricia_key!("0x68f5c6a61780768455de69077e07e89787839bf8166decfbf92b645209c0fb8"),
                    ),
                    StorageKey(
                        patricia_key!("0x3ad6945aa849b77ba309199d76ea4555be65368391ba450fab8ea6248431ea0"),
                    ),
                ),
                (
                    ContractAddress(
                        patricia_key!("0xf6f4cf62e3c010e0ac2451cc7807b5eec19a40b0faacd00cca3914280fdf5a"),
                    ),
                    StorageKey(
                        patricia_key!("0x1f7cb1620ff9ec226d1c4c618ea516ebdd5a65005c2f457158cdd0d4d77ab4b"),
                    ),
                ),
                (
                    ContractAddress(
                        patricia_key!("0x5801bdad32f343035fb242e98d1e9371ae85bc1543962fedea16c59b35bd19b"),
                    ),
                    StorageKey(
                        patricia_key!("0x2ec31623436b0fbcbbd71b2b3eed2887c8156077098a52a9256a9e0edb8340"),
                    ),
                ),
                (
                    ContractAddress(
                        patricia_key!("0x53c91253bc9682c04929ca02ed00b3e423f6710d2ee7e0d5ebb06f3ecf368a8"),
                    ),
                    StorageKey(
                        patricia_key!("0x5a7a0269b464f3a77a50c4de3ef3ba7e2c253c514f440ef75786d28d59007d8"),
                    ),
                ),
                (
                    ContractAddress(
                        patricia_key!("0x5801bdad32f343035fb242e98d1e9371ae85bc1543962fedea16c59b35bd19b"),
                    ),
                    StorageKey(
                        patricia_key!("0x3f1abe37754ee6ca6d8dfa1036089f78a07ebe8f3b1e336cdbf3274d25becd0"),
                    ),
                ),
                (
                    ContractAddress(
                        patricia_key!("0x5801bdad32f343035fb242e98d1e9371ae85bc1543962fedea16c59b35bd19b"),
                    ),
                    StorageKey(
                        patricia_key!("0x37d931bc5c74214b7c669bc431e9dc2c39cba57516e0ab3c5a7ceb2d1c9e5c1"),
                    ),
                ),
                (
                    ContractAddress(
                        patricia_key!("0x68f5c6a61780768455de69077e07e89787839bf8166decfbf92b645209c0fb8"),
                    ),
                    StorageKey(
                        patricia_key!("0x3ad6945aa849b77ba309199d76ea4555be65368391ba450fab8ea6248431e9f"),
                    ),
                ),
                (
                    ContractAddress(
                        patricia_key!("0x5801bdad32f343035fb242e98d1e9371ae85bc1543962fedea16c59b35bd19b"),
                    ),
                    StorageKey(
                        patricia_key!("0x35bfc9b032421f93a52912870bbb09af6c896d21d00165845f0c04715df1468"),
                    ),
                ),
                (
                    ContractAddress(
                        patricia_key!("0x68f5c6a61780768455de69077e07e89787839bf8166decfbf92b645209c0fb8"),
                    ),
                    StorageKey(
                        patricia_key!("0x7dd6927869f0f6501f10407d6de416a90d2272af189f8b24d12acc09c2df5e5"),
                    ),
                ),
                (
                    ContractAddress(
                        patricia_key!("0x68f5c6a61780768455de69077e07e89787839bf8166decfbf92b645209c0fb8"),
                    ),
                    StorageKey(
                        patricia_key!("0x2f91121a0e63b29dc1d6a4afc3a3963209345391a124869e657665e749659ad"),
                    ),
                ),
                (
                    ContractAddress(
                        patricia_key!("0xf6f4cf62e3c010e0ac2451cc7807b5eec19a40b0faacd00cca3914280fdf5a"),
                    ),
                    StorageKey(
                        patricia_key!("0x26be8966924075afd93cd2a84013cca637468173cc02904002dc3d0caf30b61"),
                    ),
                ),
                (
                    ContractAddress(
                        patricia_key!("0x5801bdad32f343035fb242e98d1e9371ae85bc1543962fedea16c59b35bd19b"),
                    ),
                    StorageKey(
                        patricia_key!(
                            "0x1e6f3e4333da349f86a03f030be7f2c76d8266a97c625746ebb9d3220a39d88"
                        ),
                    ),
                ),
                (
                    ContractAddress(
                        patricia_key!("0x12f8e318fe04a1fe8bffe005ea4bbd19cb77a656b4f42682aab8a0ed20702f0"),
                    ),
                    StorageKey(
                        patricia_key!("0x5d6c55cbfbeaef29110e02a1f4a1228488feec6f59b3f2f77d24245272e7999"),
                    ),
                ),
            ]),
            l2_to_l1_payload_lengths: vec![],
            event_summary: EventSummary {
                n_events: 11,
                total_event_keys: 12,
                total_event_data_size: 54,
            },
        }
    )]
    #[test_case(
        "0x01351387ef63fd6fe5ec10fa57df9e006b2450b8c68d7eec8cfc7d220abc7eda",
        644700,
        ChainId::Mainnet,
        GasVector { l1_gas: GasAmount(0), l1_data_gas: GasAmount(128), l2_gas: GasAmount(0) },
        8,
        2,
        0,
        None,
        StateChangesCount {
            n_storage_updates: 1,
            n_class_hash_updates: 0,
            n_compiled_class_hash_updates: 0,
            n_modified_contracts: 1,
        },
        true,
        0,
        ExecutionSummary {
            charged_resources: ChargedResources {
                vm_resources: ExecutionResources {
                    n_steps: 28,
                    n_memory_holes: 0,
                    builtin_instance_counter: HashMap::new(),
                },
                gas_consumed: GasAmount(
                    0,
                ),
            },
            executed_class_hashes: HashSet::from_iter([
                class_hash!("0x33478650b3b71be225cbad55fda8a590022eea17be3212d0ccbf3d364b1e448"),
            ]),
            visited_storage_entries: HashSet::new(),
            l2_to_l1_payload_lengths: vec![],
            event_summary: EventSummary {
                n_events: 0,
                total_event_keys: 0,
                total_event_data_size: 0,
            },
        }
    )]
    #[allow(clippy::too_many_arguments)]
    fn test_transaction_info(
        hash: &str,
        block_number: u64,
        chain: ChainId,
        da_gas: GasVector,
        calldata_length: usize,
        signature_length: usize,
        code_size: usize,
        l1_handler_payload_size: Option<usize>,
        starknet_chg: StateChangesCount,
        is_reverted: bool,
        n_allocated_keys: usize,
        execution_summary: ExecutionSummary,
    ) {
        let hash = TransactionHash(felt!(hash));
        let block_number = BlockNumber(block_number);
        let flags = ExecutionFlags {
            only_query: false,
            charge_fee: false,
            validate: true,
        };
        let tx_info = execute_transaction(&hash, block_number, chain, flags).unwrap();

        let starknet_resources = tx_info.clone().receipt.resources.starknet_resources;
        let state_resources = StateResources::new_for_testing(starknet_chg, n_allocated_keys);
        let starknet_rsc = StarknetResources::new(
            calldata_length,
            signature_length,
            code_size,
            state_resources,
            l1_handler_payload_size,
            execution_summary,
        );
        assert_eq_sorted!(is_reverted, tx_info.revert_error.is_some());
        assert_eq_sorted!(da_gas, tx_info.receipt.da_gas);
        assert_eq_sorted!(starknet_rsc, starknet_resources);
    }

    #[test_case(
        "0x0310c46edc795c82c71f600159fa9e6c6540cb294df9d156f685bfe62b31a5f4",
        662249,
        ChainId::Mainnet
    )]
    #[test_case(
        "0x066e1f01420d8e433f6ef64309adb1a830e5af0ea67e3d935de273ca57b3ae5e",
        662252,
        ChainId::Mainnet
    )]
    /// Ideally contract executions should be independent from one another.
    /// In practice we use the same loaded dynamic shared library for each
    /// execution of the same contract, for performance reasons. This means that
    /// if a contract relies on global variables, those will be shared between
    /// different executions of the same contract. This test executes a single
    /// transaction (therefore, the same contracts) multiple times at the same
    /// time, helping to uncover any possible concurrency bug that we may have
    fn test_concurrency(tx_hash: &str, block_number: u64, chain: ChainId) {
        let hash = TransactionHash(felt!(tx_hash));
        let block_number = BlockNumber(block_number);
        let flags = ExecutionFlags {
            only_query: false,
            charge_fee: false,
            validate: true,
        };
        let (tx, context) = fetch_transaction(&hash, block_number, chain.clone(), flags).unwrap();

        let mut handles = Vec::new();

        for _ in 0..20 {
            let context = context.clone();
            let tx = tx.clone();

            let previous_block_number = block_number.prev().unwrap();
            let current_reader = RpcStateReader::new(chain.clone(), previous_block_number);
            let mut cache = CachedState::new(current_reader);

            handles.push(thread::spawn(move || {
                let execution_info = tx.execute(&mut cache, &context).unwrap();

                assert!(
                    !execution_info.is_reverted(),
                    "{:?}",
                    execution_info.revert_error.unwrap()
                )
            }));
        }

        for h in handles {
            h.join().unwrap()
        }
    }

    // Impl conversion for easier checking against RPC data
    impl From<&CallInfo> for RpcCallInfo {
        fn from(value: &CallInfo) -> Self {
            Self {
                result: Some(value.execution.retdata.0.clone()),
                calldata: Some((*value.call.calldata.0).clone()),
                calls: value.inner_calls.iter().map(|ci| ci.into()).collect(),
                // We don't have the revert reason string in the trace so we just make sure it doesn't revert
                revert_reason: value.execution.failed.then_some("Default String".into()),
            }
        }
    }

    #[test]
    fn test_get_block_info() {
        let reader = RpcStateReader::new(ChainId::Mainnet, BlockNumber(169928));

        let block = reader.get_block_with_tx_hashes().unwrap();
        let info = get_block_info(block.header);

        assert_eq!(
            info.gas_prices.l1_gas_price(&FeeType::Eth).get().0,
            22804578690
        );
    }
}<|MERGE_RESOLUTION|>--- conflicted
+++ resolved
@@ -16,11 +16,7 @@
     versioned_constants::VersionedConstants,
 };
 use blockifier_reexecution::state_reader::{
-<<<<<<< HEAD
-    compile::{legacy_to_contract_class_v0, sierra_to_contact_class_v1},
-=======
     compile::{legacy_to_contract_class_v0, sierra_to_versioned_contract_class_v1},
->>>>>>> e935ad6d
     utils::get_fee_token_addresses,
 };
 use starknet::core::types::ContractClass;
@@ -28,10 +24,7 @@
     block::{BlockInfo, BlockNumber, GasPrice, NonzeroGasPrice, StarknetVersion},
     contract_class::{ClassInfo, SierraVersion},
     core::ChainId,
-<<<<<<< HEAD
-=======
     test_utils::MAX_FEE,
->>>>>>> e935ad6d
     transaction::{Transaction as SNTransaction, TransactionHash},
 };
 
@@ -86,7 +79,6 @@
 
     Ok(transaction)
 }
-<<<<<<< HEAD
 
 /// Fetches and executes the given transaction.
 ///
@@ -113,34 +105,6 @@
     Ok(execution_info)
 }
 
-=======
-
-/// Fetches and executes the given transaction.
-///
-/// Internally, it creates its own blank state, so it may fail when executing
-/// a transaction in the middle of a block, if it depends on a previous transaction
-/// of the same block.
-///
-/// It doesn't use the rpc cache.
-pub fn execute_transaction(
-    hash: &TransactionHash,
-    block_number: BlockNumber,
-    chain: ChainId,
-    flags: ExecutionFlags,
-) -> anyhow::Result<TransactionExecutionInfo> {
-    let (transaction, context) = fetch_transaction(hash, block_number, chain.clone(), flags)?;
-
-    let previous_block_number = block_number
-        .prev()
-        .context("block number had no previous")?;
-    let previous_reader = RpcStateReader::new(chain, previous_block_number);
-    let mut state = CachedState::new(previous_reader);
-    let execution_info = transaction.execute(&mut state, &context)?;
-
-    Ok(execution_info)
-}
-
->>>>>>> e935ad6d
 /// Fetches all information needed to execute a given transaction
 ///
 /// Due to limitations in the CachedState, we need to fetch this information
