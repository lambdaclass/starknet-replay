--- conflicted
+++ resolved
@@ -98,20 +98,11 @@
             let executor = Arc::new(if path.exists() {
                 AotContractExecutor::load(&path).unwrap()
             } else {
-<<<<<<< HEAD
-                let mut executor = AotContractExecutor::new(
-                    &contract.extract_sierra_program().unwrap(),
-                    &contract.entry_points_by_type,
-                    OptLevel::Default,
-                )
-                .unwrap();
-=======
                 info!("starting native contract compilation");
 
                 let pre_compilation_instant = Instant::now();
                 let mut executor = AotContractExecutor::new(&program, OptLevel::Default).unwrap();
                 let compilation_time = pre_compilation_instant.elapsed().as_millis();
->>>>>>> 3b1b9127
 
                 std::fs::create_dir_all(path.parent().unwrap()).unwrap();
                 executor.save(&path).unwrap();
