--- conflicted
+++ resolved
@@ -1,11 +1,7 @@
 use std::{
     collections::HashMap,
     fs::{self, File},
-<<<<<<< HEAD
     io::{self, Read, Write},
-=======
-    io::{self, Read},
->>>>>>> 16b329a5
     path::PathBuf,
     sync::{OnceLock, RwLock},
     time::Instant,
