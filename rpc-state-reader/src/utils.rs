--- conflicted
+++ resolved
@@ -156,11 +156,11 @@
             let executor = Arc::new(if path.exists() {
                 AotContractExecutor::load(&path).unwrap()
             } else {
-<<<<<<< HEAD
                 let pre_compilation_instant = Instant::now();
                 let mut executor = AotContractExecutor::new(&program, OptLevel::Default).unwrap();
                 let compilation_time = pre_compilation_instant.elapsed().as_millis();
 
+                std::fs::create_dir_all(path.parent().unwrap()).unwrap();
                 executor.save(&path).unwrap();
 
                 let library_size = fs::metadata(path).unwrap().len();
@@ -173,12 +173,6 @@
                 );
 
                 executor
-=======
-                let mut ex = AotContractExecutor::new(&program, OptLevel::Default).unwrap();
-                std::fs::create_dir_all(path.parent().unwrap()).unwrap();
-                ex.save(&path).unwrap();
-                ex
->>>>>>> 8e7f160d
             });
 
             cache.insert(class_hash, Arc::clone(&executor));
