--- conflicted
+++ resolved
@@ -109,170 +109,6 @@
     }
 }
 
-<<<<<<< HEAD
-=======
-pub fn execute_tx(
-    tx_hash: &str,
-    network: RpcChain,
-    block_number: BlockNumber,
-) -> (
-    TransactionExecutionInfo,
-    TransactionTrace,
-    RpcTransactionReceipt,
-) {
-    let tx_hash = tx_hash.strip_prefix("0x").unwrap();
-
-    // Instantiate the RPC StateReader and the CachedState
-    let rpc_reader = RpcStateReader(RpcState::new_rpc(network, block_number.into()).unwrap());
-    let gas_price = rpc_reader.0.get_gas_price(block_number.0).unwrap();
-
-    // Get values for block context before giving ownership of the reader
-    let chain_id = rpc_reader.0.get_chain_name();
-    let RpcBlockInfo {
-        block_number,
-        block_timestamp,
-        sequencer_address,
-        ..
-    } = rpc_reader.0.get_block_info().unwrap();
-
-    // Get transaction before giving ownership of the reader
-    let tx_hash = TransactionHash(stark_felt!(tx_hash));
-    let sn_api_tx = rpc_reader.0.get_transaction(&tx_hash);
-
-    let trace = rpc_reader.0.get_transaction_trace(&tx_hash).unwrap();
-    let receipt = rpc_reader.0.get_transaction_receipt(&tx_hash).unwrap();
-
-    // Create state from RPC reader
-    let mut state = CachedState::new(rpc_reader);
-
-    // let fee_token_address =
-    //     contract_address!("049d36570d4e46f48e99674bd3fcc84644ddd6b96f7c741b1562b82f9e004dc7");
-    // const N_STEPS_FEE_WEIGHT: f64 = 0.01;
-    // let vm_resource_fee_cost = Arc::new(HashMap::from([
-    //     ("n_steps".to_string(), N_STEPS_FEE_WEIGHT),
-    //     ("output_builtin".to_string(), 0.0),
-    //     ("pedersen_builtin".to_string(), N_STEPS_FEE_WEIGHT * 32.0),
-    //     ("range_check_builtin".to_string(), N_STEPS_FEE_WEIGHT * 16.0),
-    //     ("ecdsa_builtin".to_string(), N_STEPS_FEE_WEIGHT * 2048.0),
-    //     ("bitwise_builtin".to_string(), N_STEPS_FEE_WEIGHT * 64.0),
-    //     ("ec_op_builtin".to_string(), N_STEPS_FEE_WEIGHT * 1024.0),
-    //     ("poseidon_builtin".to_string(), N_STEPS_FEE_WEIGHT * 32.0),
-    //     (
-    //         "segment_arena_builtin".to_string(),
-    //         N_STEPS_FEE_WEIGHT * 10.0,
-    //     ),
-    //     ("keccak_builtin".to_string(), N_STEPS_FEE_WEIGHT * 2048.0), // 2**11
-    // ]));
-
-    let block_info = BlockInfo {
-        block_number,
-        block_timestamp,
-        sequencer_address,
-        // TODO: Check gas_prices and use_kzg_da
-        gas_prices: gas_price,
-        use_kzg_da: false,
-    };
-
-    let chain_info = ChainInfo {
-        chain_id,
-        fee_token_addresses: FeeTokenAddresses::default(),
-    };
-
-    // TODO: Check BlockContext::new_unchecked
-    let block_context = BlockContext::new_unchecked(
-        &block_info,
-        &chain_info,
-        &VersionedConstants::latest_constants_with_overrides(u32::MAX, usize::MAX),
-    );
-    // let block_context = BlockContext {
-    //     chain_id,
-    //     block_number,
-    //     block_timestamp,
-    //     sequencer_address,
-    //     // TODO: Add strk token address when updated
-    //     fee_token_addresses: FeeTokenAddresses {
-    //         strk_fee_token_address: fee_token_address,
-    //         eth_fee_token_address: fee_token_address,
-    //     },
-    //     vm_resource_fee_cost,
-    //     // TODO: Add strk l1 gas price when updated
-    //     gas_prices: GasPrices {
-    //         eth_l1_gas_price: gas_price.eth_l1_gas_price,
-    //         strk_l1_gas_price: gas_price.strk_l1_gas_price,
-    //     },
-    //     invoke_tx_max_n_steps: 1_000_000,
-    //     validate_max_n_steps: 1_000_000,
-    //     max_recursion_depth: 500,
-    // };
-
-    // Map starknet_api transaction to blockifier's
-    let blockifier_tx: AccountTransaction = match sn_api_tx.unwrap() {
-        SNTransaction::Invoke(tx) => {
-            let invoke = InvokeTransaction {
-                tx,
-                tx_hash,
-                only_query: false,
-            };
-            AccountTransaction::Invoke(invoke)
-        }
-        SNTransaction::DeployAccount(tx) => {
-            let contract_address = calculate_contract_address(
-                tx.contract_address_salt(),
-                tx.class_hash(),
-                &tx.constructor_calldata(),
-                ContractAddress::default(),
-            )
-            .unwrap();
-            AccountTransaction::DeployAccount(DeployAccountTransaction {
-                only_query: false,
-                tx,
-                tx_hash,
-                contract_address,
-            })
-        }
-        SNTransaction::Declare(tx) => {
-            // Fetch the contract_class from the next block (as we don't have it in the previous one)
-            let next_block_state_reader = RpcStateReader(
-                RpcState::new_rpc(network, (block_number.next()).unwrap().into()).unwrap(),
-            );
-            let contract_class = next_block_state_reader
-                .get_compiled_contract_class(tx.class_hash())
-                .unwrap();
-
-            let class_info = calculate_class_info_for_testing(contract_class);
-
-            let declare = DeclareTransaction::new(tx, tx_hash, class_info).unwrap();
-            AccountTransaction::Declare(declare)
-        }
-        SNTransaction::L1Handler(tx) => {
-            // As L1Hanlder is not an account transaction we execute it here and return the result
-            let blockifier_tx = L1HandlerTransaction {
-                tx,
-                tx_hash,
-                paid_fee_on_l1: starknet_api::transaction::Fee(u128::MAX),
-            };
-            return (
-                blockifier_tx
-                    .execute(&mut state, &block_context, true, true)
-                    .unwrap(),
-                trace,
-                receipt,
-            );
-        }
-        _ => unimplemented!(),
-    };
-
-    (
-        // TODO Change charge_fee: true
-        blockifier_tx
-            .execute(&mut state, &block_context, false, true)
-            .unwrap(),
-        trace,
-        receipt,
-    )
-}
-
->>>>>>> d42eed66
 fn calculate_class_info_for_testing(contract_class: ContractClass) -> ClassInfo {
     let sierra_program_length = match contract_class {
         ContractClass::V0(_) => 0,
