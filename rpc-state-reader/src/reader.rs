--- conflicted
+++ resolved
@@ -277,13 +277,10 @@
                 sierra_version,
             )
                 .into()
-<<<<<<< HEAD
-=======
         } else if cfg!(feature = "with-trace-dump") {
             let program = sierra_cc.extract_sierra_program().unwrap();
             let executor = utils::get_native_executor(&sierra_cc, class_hash);
             (executor, program).into()
->>>>>>> e935ad6d
         } else {
             get_native_executor(&sierra_cc, class_hash).into()
         };
