--- conflicted
+++ resolved
@@ -271,20 +271,16 @@
             let (sierra_version, _) =
                 version_id_from_serialized_sierra_program(&sierra_cc.sierra_program).unwrap();
             let program = Arc::new(sierra_cc.extract_sierra_program().unwrap());
-<<<<<<< HEAD
-            (program, sierra_cc.entry_points_by_type.clone()).into()
-        } else if cfg!(feature = "with-trace-dump") {
-            let program = sierra_cc.extract_sierra_program().unwrap();
-            let executor = utils::get_native_executor(&sierra_cc, class_hash);
-            (executor, program).into()
-=======
             (
                 program,
                 sierra_cc.entry_points_by_type.clone(),
                 sierra_version,
             )
                 .into()
->>>>>>> fc624552
+        } else if cfg!(feature = "with-trace-dump") {
+            let program = sierra_cc.extract_sierra_program().unwrap();
+            let executor = utils::get_native_executor(&sierra_cc, class_hash);
+            (executor, program).into()
         } else {
             get_native_executor(&sierra_cc, class_hash).into()
         };
