--- conflicted
+++ resolved
@@ -9,11 +9,8 @@
 only_casm = []
 with-sierra-emu = []
 with-trace-dump = ["blockifier/with-trace-dump"]
-<<<<<<< HEAD
 with-libfunc-profiling = ["blockifier/with-libfunc-profiling"]
-=======
 with-comp-stats = []
->>>>>>> 95c7e85f
 
 [dependencies]
 ureq = { version = "2.7.1", features = ["json"] }
