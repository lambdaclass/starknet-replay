import pandas as pd
import json
import os
import itertools
import more_itertools
<<<<<<< HEAD
import matplotlib.pyplot as plt
=======
>>>>>>> 6f05d043


def flatmap(f, iterable):
    return itertools.chain.from_iterable(map(f, iterable))


def chunks(by, df, chunk_size):
    unique_blocks = sorted(df[by].unique())

    chunks = more_itertools.chunked(unique_blocks, chunk_size)

    return [df[df[by].isin(chunk)] for chunk in chunks]


def load_block_composition_data(path, process_fn=None):
    def apply_flattening(block):
        # An entrypoint is a dict of groups of entrypoints (each with objectives)
        # since each group is a tree of calls (an entrypoint can be called during the execution
        # of another) we need to flatten them to make them process friendly
        block["entrypoints"] = list(map(flatten_call_trees, block["entrypoints"]))

        return block

    df = pd.DataFrame()

    for filename in os.listdir(path):
        blocks = json.load(open(path + "/" + filename))

        block_df = pd.DataFrame(blocks)

        df = pd.concat([df, block_df])

    df = df.apply(apply_flattening, axis=1)

    df_exploded = df.explode("entrypoints")

    df_expanded = pd.concat(
        [
            df_exploded.drop(columns="entrypoints").reset_index(drop=True),
            pd.json_normalize(df_exploded["entrypoints"]).reset_index(drop=True),
        ],
        axis=1,
    )
    df_expanded = (
        df_expanded.apply(process_fn, axis=1) if process_fn is not None else df
    )
    df_expanded = df_expanded.dropna().apply(pd.Series)

    return df_expanded


def save_to_path(name):
    output_dir = f"{os.getcwd()}/block_composition_plots"

    if not os.path.exists(output_dir):
        os.mkdir(output_dir)

    file_path = f"{output_dir}/{name}.svg"

    plt.grid(True)
    plt.savefig(file_path)


def flatten_call_trees(entrypoints):
    if entrypoints["validate_call_info"] is not None:
        entrypoints["validate_call_info"] = flatten_call_tree(
            entrypoints["validate_call_info"]
        )

    if entrypoints["execute_call_info"] is not None:
        entrypoints["execute_call_info"] = flatten_call_tree(
            entrypoints["execute_call_info"]
        )

    if entrypoints["fee_transfer_call_info"] is not None:
        entrypoints["fee_transfer_call_info"] = flatten_call_tree(
            entrypoints["fee_transfer_call_info"]
        )

    return entrypoints


def flatten_call_tree(call_tree):
    calls = list(flatmap(flatten_call_tree, call_tree["inner"]))

    calls.append(call_tree["root"])

    return calls<|MERGE_RESOLUTION|>--- conflicted
+++ resolved
@@ -3,14 +3,19 @@
 import os
 import itertools
 import more_itertools
-<<<<<<< HEAD
 import matplotlib.pyplot as plt
-=======
->>>>>>> 6f05d043
 
 
 def flatmap(f, iterable):
     return itertools.chain.from_iterable(map(f, iterable))
+
+
+def chunks(by, df, chunk_size):
+    unique_blocks = sorted(df[by].unique())
+
+    chunks = more_itertools.chunked(unique_blocks, chunk_size)
+
+    return [df[df[by].isin(chunk)] for chunk in chunks]
 
 
 def chunks(by, df, chunk_size):
