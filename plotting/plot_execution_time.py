from yattag import Doc
import json
import pathlib
import argparse
import inflection
from argparse import ArgumentParser
from typing import NamedTuple

import matplotlib.pyplot as plt
import matplotlib as mpl
import pandas as pd
import seaborn as sns
import numpy as np
from pandas import DataFrame

sns.set_palette("deep")
sns.set_color_codes("deep")
mpl.rcParams["figure.figsize"] = [16 * 0.8, 9 * 0.8]


class Args(NamedTuple):
    native_data: pathlib.Path
    vm_data: pathlib.Path
    output_dir: pathlib.Path
    display: bool


arg_parser = ArgumentParser()
arg_parser.add_argument("native_data", type=pathlib.Path)
arg_parser.add_argument("vm_data", type=pathlib.Path)
arg_parser.add_argument("--output-dir", type=pathlib.Path)
arg_parser.add_argument(
    "--display", action=argparse.BooleanOptionalAction, default=True
)


args: Args = arg_parser.parse_args()  # type: ignore

if args.output_dir:
    args.output_dir.mkdir(parents=True, exist_ok=True)

#############
# UTILITIES #
#############


def format_hash(class_hash):
    return f"{class_hash[:6]}..."


# A list of all the figures generated. Used to generate a final report.
OUTPUT_FIGURES = []


# Saves the current figure to the output directory, deriving the file name from
# the given title. Adds the figure data to `OUTPUT_FIGURES`, which can then be
# used to generate a report with all the figures.
def save_figure(title, description=""):
    if args.output_dir:
        stem = inflection.parameterize(title)
        name = f"{stem}.svg"
        OUTPUT_FIGURES.append(
            {
                title: title,
                name: name,
                description: description,
            }
        )
        plt.savefig(args.output_dir.joinpath(name))


# Saves the current dataframe to the output directory, deriving the file name
# from the given title.
def save_csv(data, title, *to_csv_args, **to_csv_kwargs):
    if args.output_dir:
        stem = inflection.parameterize(title)
        name = f"{stem}.csv"
        data.to_csv(args.output_dir.joinpath(name), *to_csv_args, **to_csv_kwargs)


##############
# PROCESSING #
##############


def load_data(path):
    raw_json = json.load(open(path))

    df_txs = pd.DataFrame(raw_json["transactions"])
    df_calls = pd.DataFrame(raw_json["calls"])

    info = pd.Series(raw_json["info"])
    info["memory"] = round(int(info["memory"]) / 2**30, 2)
    info.rename(
        {
            "date": "Date",
            "block_start": "Block Start",
            "block_end": "Block End",
            "block": "Block",
            "tx": "Tx",
            "net": "Net",
            "laps": "Laps",
            "mode": "Mode",
            "native_profile": "Native Profile",
            "rust_profile": "Rust Profile",
            "cairo_native_version": "Cairo Native Version",
            "sequencer_version": "Sequencer Version",
            "os": "OS",
            "arch": "Arch",
            "cpu": "CPU",
            "memory": "Memory (GiB)",
        },
        inplace=True,
    )
    info["Minimum sierra version for sierra gas"] = "0.0.0"

    return df_txs, df_calls, info


df_txs_native, df_calls_native, native_info = load_data(args.native_data)
df_txs_vm, df_calls_vm, vm_info = load_data(args.vm_data)

# Assert Native and VM tx execution coincide.
assert (df_txs_native.index == df_txs_vm.index).all()
assert (df_txs_native["tx_hash"] == df_txs_vm["tx_hash"]).all()
assert (df_txs_native["block_number"] == df_txs_vm["block_number"]).all()
assert (df_txs_native["gas_consumed"] == df_txs_vm["gas_consumed"]).all()
assert (df_txs_native["steps"] == df_txs_vm["steps"]).all()
assert (df_txs_native["failed"] == df_txs_vm["failed"]).all()

# Assert Native and VM call execution coincide.
assert (df_calls_native.index == df_calls_vm.index).all()
assert (df_calls_native["tx_hash"] == df_calls_vm["tx_hash"]).all()
assert (df_calls_native["class_hash"] == df_calls_vm["class_hash"]).all()
assert (df_calls_native["selector"] == df_calls_vm["selector"]).all()
assert (df_calls_native["gas_consumed"] == df_calls_vm["gas_consumed"]).all()
assert (df_calls_native["steps"] == df_calls_vm["steps"]).all()

# merge transactions into single dataframe
df_txs = pd.merge(
    df_txs_native,
    df_txs_vm.drop(
        [
            "tx_hash",
            "block_number",
            "gas_consumed",
            "steps",
            "failed",
        ],
        axis=1,
    ),
    left_index=True,
    right_index=True,
    suffixes=("_native", "_vm"),
)
# merge steps into gas_consumed
df_txs["gas_consumed"] += df_txs["steps"] * 100
df_txs = df_txs.drop("steps", axis=1)
# calculate speedup
df_txs["speedup"] = df_txs["time_ns_vm"] / df_txs["time_ns_native"]

# print(df_txs.info())
# -------------------------
# Column              Dtype
# -------------------------
# tx_hash             object
# block_number        int64
# gas_consumed        int64
# failed              bool
# time_ns_native      int64
# time_ns_vm          int64
# speedup             float64

# merge calls into single dataframe
df_calls: DataFrame = pd.concat([df_calls_native, df_calls_vm])
# drop calls with no time
df_calls = df_calls[df_calls["time_ns"] != 0]  # type: ignore
# merge steps into gas_consumed
df_calls["gas_consumed"] += df_calls["steps"] * 100
df_calls = df_calls.drop("steps", axis=1)
# calculate throughput
df_calls["throughput"] = df_calls["gas_consumed"] / df_calls["time_ns"]
# derive executor from cairo native flag
df_calls["executor"] = df_calls["cairo_native"].replace({True: "native", False: "vm"})
df_calls = df_calls.drop("cairo_native", axis=1)

# print(df_calls.info())
# -------------------
# Column        Dtype
# -------------------
# tx_hash       object
# class_hash    object
# selector      object
# time_ns       int64
# gas_consumed  int64
# executor      object
# throughput    float64

############
# PLOTTING #
############


def plot_speedup(df_txs: DataFrame):
    _, ax = plt.subplots()

    sns.boxplot(ax=ax, data=df_txs, x="speedup", showfliers=False, width=0.5)
    ax.set_xlabel("Tx Speedup Ratio")
    ax.set_title("Speedup Distribution")

    total_speedup = df_txs["time_ns_vm"].sum() / df_txs["time_ns_native"].sum()
    mean_speedup = df_txs["speedup"].mean()
    median_speedup = df_txs["speedup"].quantile(0.5)
    stddev_speedup = df_txs["speedup"].std()

    ax.text(
        0.01,
        0.99,
        "\n".join(
            [
                f"Total Execution Speedup: {total_speedup:.2f}",
                f"Mean: {mean_speedup:.2f}",
                f"Median: {median_speedup:.2f}",
                f"Std Dev: {stddev_speedup:.2f}",
            ]
        ),
        transform=ax.transAxes,
        fontsize=12,
        verticalalignment="top",
        horizontalalignment="left",
    )

    save_figure(
        "Tx Speedup Distribution",
        "Calculates the distribution of speedup by transactions. The total execution speedup is calculated as the total Cairo VM time, divided by the total Cairo Native time.",
    )


def plot_time_by_class(df_calls: DataFrame):
    df: DataFrame = (
        df_calls.groupby(["executor", "class_hash"])
        .aggregate(
            mean_time=("time_ns", "mean"),
            total_time=("time_ns", "mean"),
        )
        .unstack("executor")
    )  # type: ignore

    # flatten multi index
    df.columns = df.columns.map("_".join)

    # drop rows for which we don't have any Native samples
    df = df.dropna(axis=0, subset=[("mean_time_native"), ("mean_time_vm")])

    # sort so that the legend doesn't cover the bars
    df = df.nlargest(columns="total_time_vm", n=40)
    df.sort_values(["mean_time_vm"], ascending=[False], inplace=True)

    df["speedup"] = df["mean_time_vm"] / df["mean_time_native"]

    _, (ax1, ax2) = plt.subplots(1, 2)
    sns.barplot(
        ax=ax1,
        y="class_hash",
        x="mean_time_vm",
        data=df,
        formatter=format_hash,
        label="VM Execution Time",
        color="r",
    )
    sns.barplot(
        ax=ax1,
        y="class_hash",
        x="mean_time_native",
        data=df,
        formatter=format_hash,
        label="Native Execution Time",
        color="b",
    )
    ax1.set_xscale("log", base=2)
    ax1.set_xlabel("Mean Time (ns)")
    ax1.set_ylabel("Class Hash")
    ax1.set_title("Mean time by Contract Class")

    sns.barplot(
        ax=ax2,
        y="class_hash",
        x="speedup",
        data=df,
        formatter=format_hash,
        label="Speedup",
        color="b",
    )
    ax2.set_title("Speedup by Contract Class")
    ax2.set_ylabel("")
    ax2.set_xscale("log", base=2)
    ax2.set_xlabel("Speedup Ratio")

    save_figure(
        "Execution Time by Contract Class",
        "Compares execution time of most common contract classes.",
    )


def plot_time_by_gas(df_calls: DataFrame):
    _, ax = plt.subplots()

    df_native = df_calls.loc[df_calls["executor"] == "native"]
    df_vm = df_calls.loc[df_calls["executor"] == "vm"]

    native_gas_consumed = df_native["gas_consumed"]
    native_time_ns = df_native["time_ns"]
    vm_gas_consumed = df_vm["gas_consumed"]
    vm_time_ns = df_vm["time_ns"]

    # The range is to wide, so we apply log to see the full range.
    native_gas_consumed = np.log10(native_gas_consumed)
    native_time_ns = np.log10(native_time_ns)
    vm_gas_consumed = np.log10(vm_gas_consumed)
    vm_time_ns = np.log10(vm_time_ns)

    sns.histplot(
        ax=ax,
        x=native_gas_consumed,
        y=native_time_ns,
        color="b",
        binwidth=1 / 8,
    )
    sns.regplot(
        ax=ax,
        x=native_gas_consumed,
        y=native_time_ns,
        scatter=False,
        color="b",
        label="Native",
    )
    sns.histplot(
        ax=ax,
        x=vm_gas_consumed,
        y=vm_time_ns,
        color="r",
        binwidth=1 / 8,
    )
    sns.regplot(
        ax=ax,
        x=vm_gas_consumed,
        y=vm_time_ns,
        scatter=False,
        color="r",
        label="VM",
    )

    ax.legend()

    # Format the axis to show the normal values, not the log ones.
    def unlog10(x, _):
        return f"{10**x:.0e}"

    ax.set_xlabel("Gas Consumed")
    ax.set_ylabel("Execution Time (ns)")
    ax.get_xaxis().set_major_formatter(unlog10)
    ax.get_yaxis().set_major_formatter(unlog10)

    ax.set_title("Execution Time by Gas Usage")

    save_figure(
        "Execution Time by Gas Usage",
        "Compares call execution time with gas usage. The scale is in log-log.",
    )


def plot_throughput(df_calls):
    fig, (ax1, ax2) = plt.subplots(1, 2)

    df_native = df_calls.loc[df_calls["executor"] == "native"]
    df_vm = df_calls.loc[df_calls["executor"] == "vm"]

    sns.boxplot(ax=ax1, data=df_native, x="throughput", showfliers=False, width=0.5)
    ax1.set_title("Native Throughput (gigagas/s)")
    ax1.set_xlabel("Throughput (gigagas/s)")

    sns.boxplot(ax=ax2, data=df_vm, x="throughput", showfliers=False, width=0.5)
    ax2.set_title("VM Throughput (gigagas/s)")
    ax2.set_xlabel("Throughput (gigagas/s)")

    native_total_throughput = (
        df_native["gas_consumed"].sum() / df_native["time_ns"].sum()
    )
    native_mean_throughput = df_native["throughput"].mean()
    native_median_throughput = df_native["throughput"].quantile(0.5)
    native_stddev_throughput = df_native["throughput"].std()

    vm_total_throughput = df_vm["gas_consumed"].sum() / df_vm["time_ns"].sum()
    vm_mean_throughput = df_vm["throughput"].mean()
    vm_median_throughput = df_vm["throughput"].quantile(0.5)
    vm_stddev_throughput = df_vm["throughput"].std()

    ax1.text(
        0.01,
        0.99,
        "\n".join(
            [
                f"Total Execution Speed: {native_total_throughput:.2f}",
                f"Mean: {native_mean_throughput:.2f}",
                f"Median: {native_median_throughput:.2f}",
                f"Std Dev: {native_stddev_throughput:.2f}",
            ]
        ),
        transform=ax1.transAxes,
        fontsize=12,
        verticalalignment="top",
        horizontalalignment="left",
    )
    ax2.text(
        0.01,
        0.99,
        "\n".join(
            [
                f"Total Execution Throughput: {vm_total_throughput:.2f}",
                f"Mean: {vm_mean_throughput:.2f}",
                f"Median: {vm_median_throughput:.2f}",
                f"Std Dev: {vm_stddev_throughput:.2f}",
            ]
        ),
        transform=ax2.transAxes,
        fontsize=12,
        verticalalignment="top",
        horizontalalignment="left",
    )

    fig.suptitle("Call Throughput Distribution")

    save_figure(
        "Call Throughput Distribution",
        "Calculates the distribution of Native and VM throughput by contract calls.",
    )


<<<<<<< HEAD
def plot_block_speedup(df_txs: DataFrame):
    fig, ax = plt.subplots()

    df_blocks: DataFrame = df_txs.groupby("block_number").aggregate(
        **{
            "time_ns_native": ("time_ns_native", "sum"),
            "time_ns_vm": ("time_ns_vm", "sum"),
            "gas_consumed": ("gas_consumed", "sum"),
        }
    )  # type: ignore
    df_blocks["speedup"] = df_blocks["time_ns_vm"] / df_blocks["time_ns_native"]

    sns.boxplot(ax=ax, data=df_blocks, x="speedup", showfliers=False, width=0.5)
    ax.set_xlabel("Blocks Speedup Ratio")
    ax.set_title("Block Speedup Distribution")

    total_speedup = df_blocks["time_ns_vm"].sum() / df_blocks["time_ns_native"].sum()
    mean_speedup = df_blocks["speedup"].mean()
    median_speedup = df_blocks["speedup"].quantile(0.5)
    stddev_speedup = df_blocks["speedup"].std()
    ax.text(
        0.01,
        0.99,
        "\n".join(
            [
                f"Total Execution Speedup: {total_speedup:.2f}",
                f"Mean: {mean_speedup:.2f}",
                f"Median: {median_speedup:.2f}",
                f"Std Dev: {stddev_speedup:.2f}",
            ]
        ),
        transform=ax.transAxes,
        fontsize=12,
        verticalalignment="top",
        horizontalalignment="left",
    )

    save_csv(df_blocks, "Blocks")
    save_figure(
        "Block Speedup Distribution",
        "Calculates the distribution of speedup by blocks. The total execution speedup is calculated as the total Cairo VM time, divided by the total Cairo Native time.",
    )


plot_call_throughput(df_calls)
plot_time_by_gas(df_calls)
plot_time_by_class(df_calls)
plot_tx_speedup(df_txs)
plot_block_speedup(df_txs)
=======
plot_throughput(df_calls)
plot_time_by_gas(df_calls)
plot_time_by_class(df_calls)
plot_speedup(df_txs)
>>>>>>> 057c781b

if args.output_dir:
    doc, tag, text = Doc().tagtext()

    def generate_info(doc, info):
        with tag("ul"):
            for k, v in info.items():
                with tag("li"):
                    doc.line("b", str(k))
                    text(": ", v)

    def generate_body(doc):
        doc, tag, text = doc.tagtext()

        doc.line("h1", "Execution Benchmark Report")

        doc.line("h2", "Cairo Native Execution Info")
        generate_info(doc, native_info)

        doc.line("h2", "Cairo VM Execution Info")
        generate_info(doc, vm_info)

        # Force line break after info
        with tag("div", style="page-break-after: always"):
            pass

        doc.line("h2", "Figures")
        OUTPUT_FIGURES.reverse()
        for title, name, description in OUTPUT_FIGURES:
            doc.line("h3", title)
            text(description)
            doc.stag("img", src=name)

    with tag("html"):
        with tag("head"):
            # Add minimal styling
            with tag("style"):
                doc.asis("""
                   body {
                        margin: 40px auto;
                        max-width: 21cm;
                        line-height: 1.6;
                        font-family: sans-serif;
                        padding: 0 10px;
                    }
                    img {
                        max-width: 100%;
                        height: auto;
                    }
                """)

        with tag("body"):
            generate_body(doc)

    args.output_dir.joinpath("report.html").write_text(doc.getvalue())

if args.display:
    plt.show()<|MERGE_RESOLUTION|>--- conflicted
+++ resolved
@@ -201,12 +201,12 @@
 ############
 
 
-def plot_speedup(df_txs: DataFrame):
+def plot_tx_speedup(df_txs: DataFrame):
     _, ax = plt.subplots()
 
     sns.boxplot(ax=ax, data=df_txs, x="speedup", showfliers=False, width=0.5)
     ax.set_xlabel("Tx Speedup Ratio")
-    ax.set_title("Speedup Distribution")
+    ax.set_title("Tx Speedup Distribution")
 
     total_speedup = df_txs["time_ns_vm"].sum() / df_txs["time_ns_native"].sum()
     mean_speedup = df_txs["speedup"].mean()
@@ -369,7 +369,7 @@
     )
 
 
-def plot_throughput(df_calls):
+def plot_call_throughput(df_calls):
     fig, (ax1, ax2) = plt.subplots(1, 2)
 
     df_native = df_calls.loc[df_calls["executor"] == "native"]
@@ -436,7 +436,6 @@
     )
 
 
-<<<<<<< HEAD
 def plot_block_speedup(df_txs: DataFrame):
     fig, ax = plt.subplots()
 
@@ -486,12 +485,6 @@
 plot_time_by_class(df_calls)
 plot_tx_speedup(df_txs)
 plot_block_speedup(df_txs)
-=======
-plot_throughput(df_calls)
-plot_time_by_gas(df_calls)
-plot_time_by_class(df_calls)
-plot_speedup(df_txs)
->>>>>>> 057c781b
 
 if args.output_dir:
     doc, tag, text = Doc().tagtext()
