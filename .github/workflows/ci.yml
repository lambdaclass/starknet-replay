name: CI

on:
  push:
    branches: [main]
  pull_request:
  merge_group:
    types: [checks_requested]

concurrency:
  group: ${{ github.workflow }}-${{ github.ref }}
  cancel-in-progress: ${{ github.ref != 'refs/heads/main' }}

jobs:
  check:
    name: clippy
    runs-on: ubuntu-latest
    env:
      MLIR_SYS_190_PREFIX: /usr/lib/llvm-19/
      LLVM_SYS_191_PREFIX: /usr/lib/llvm-19/
      TABLEGEN_190_PREFIX: /usr/lib/llvm-19/
    steps:
      - uses: actions/checkout@v4
      - uses: dtolnay/rust-toolchain@nightly
        with:
          components: clippy, rustfmt
      - uses: Swatinem/rust-cache@v2
      - name: Add LLVM Debian repository
        uses: myci-actions/add-deb-repo@10
        with:
          repo: deb http://apt.llvm.org/jammy/ llvm-toolchain-jammy-19 main
          repo-name: llvm-repo
          keys-asc: https://apt.llvm.org/llvm-snapshot.gpg.key
      - name: Install LLVM
        run: sudo apt-get install llvm-19 llvm-19-dev llvm-19-runtime clang-19 clang-tools-19 lld-19 libpolly-19-dev libmlir-19-dev mlir-19-tools
      - name: Clippy
        run: cargo +nightly clippy -Z bindeps --all-targets --all-features -- -D warnings

  format:
    name: rustfmt
    runs-on: ubuntu-latest
    steps:
      - uses: actions/checkout@v4
      - uses: dtolnay/rust-toolchain@1.83.0
        with:
          components: rustfmt
      - run: cargo fmt --all -- --check
      - name: Find Comment
        continue-on-error: true
        if: success() || failure()
        uses: peter-evans/find-comment@v3
        id: fc
        with:
          issue-number: ${{ github.event.pull_request.number }}
          comment-author: 'github-actions[bot]'
          body-includes: thiscommentistofindthisformatcomment
      - name: Create or update comment
        continue-on-error: true
        if: failure()
        uses: peter-evans/create-or-update-comment@v4
        with:
          comment-id: ${{ steps.fc.outputs.comment-id }}
          issue-number: ${{ github.event.pull_request.number }}
          body: |
            ❌ Code is not formatted! Please run `cargo format` and push the changes.

            <!-- thiscommentistofindthisformatcomment -->
          edit-mode: replace
      - name: Create or update comment
        continue-on-error: true
        if: ${{ success() && steps.fc.outputs.comment-id != null }}
        uses: peter-evans/create-or-update-comment@v4
        with:
          comment-id: ${{ steps.fc.outputs.comment-id }}
          issue-number: ${{ github.event.pull_request.number }}
          body: |
            ✅ Code is now correctly formatted.

            <!-- thiscommentistofindthisformatcomment -->
          edit-mode: replace

  # Check for unnecessary dependencies.
  udeps:
    runs-on: ubuntu-24.04
    env:
      MLIR_SYS_190_PREFIX: /usr/lib/llvm-19/
      LLVM_SYS_191_PREFIX: /usr/lib/llvm-19/
      TABLEGEN_190_PREFIX: /usr/lib/llvm-19/
    steps:
      - uses: actions/checkout@v4
      - uses: dtolnay/rust-toolchain@master
        with:
          toolchain: nightly
          components: rustfmt

      - name: add llvm deb repository
        uses: myci-actions/add-deb-repo@11
        with:
          repo: deb http://apt.llvm.org/jammy/ llvm-toolchain-jammy-19 main
          repo-name: llvm-repo
          keys-asc: https://apt.llvm.org/llvm-snapshot.gpg.key
      - name: Install LLVM
        run: sudo apt-get install llvm-19 llvm-19-dev llvm-19-runtime clang-19 clang-tools-19 lld-19 libpolly-19-dev libmlir-19-dev mlir-19-tools
      - name: Machete
        uses: bnjbvr/cargo-machete@main

  test:
    name: test (linux, amd64)
    runs-on: ubuntu-latest
    env:
      MLIR_SYS_190_PREFIX: /usr/lib/llvm-19/
      LLVM_SYS_191_PREFIX: /usr/lib/llvm-19/
      TABLEGEN_190_PREFIX: /usr/lib/llvm-19/
      RPC_ENDPOINT_TESTNET: ${{ secrets.RPC_ENDPOINT_TESTNET }}
      RPC_ENDPOINT_MAINNET: ${{ secrets.RPC_ENDPOINT_MAINNET }}
      RUST_LOG: debug,replay=trace,rpc-state-reader=trace
    steps:
      - uses: actions/checkout@v4
      - name: Free HDD space
        run: |
          echo "Listing 20 largest packages"
          dpkg-query -Wf '${Installed-Size}\t${Package}\n' | sort -n | tail -n 20
          df -h
          sudo apt-get update
          sudo apt-get remove -y '^llvm-.*'
          sudo apt-get remove -y 'php.*'
          sudo apt-get remove -y '^dotnet-.*'
          sudo apt-get remove -y '^temurin-.*'
          sudo apt-get remove -y azure-cli google-cloud-cli microsoft-edge-stable google-chrome-stable firefox powershell mono-devel
          sudo apt-get autoremove -y
          sudo apt-get clean
          df -h
          echo "Removing large directories"
          # deleting 15GB
          sudo rm -rf /usr/share/dotnet/
          sudo rm -rf /usr/local/lib/android
          df -h
      - name: Setup rust env
        uses: dtolnay/rust-toolchain@nightly
      - name: Retreive cached dependecies
        uses: Swatinem/rust-cache@v2
      - name: Add LLVM Debian repository
        uses: myci-actions/add-deb-repo@11
        with:
          repo: deb http://apt.llvm.org/jammy/ llvm-toolchain-jammy-19 main
          repo-name: llvm-repo
          keys-asc: https://apt.llvm.org/llvm-snapshot.gpg.key
      - run: sudo apt-get update && sudo apt-get upgrade -y
      - name: Install LLVM
        run: sudo apt-get install llvm-19 llvm-19-dev llvm-19-runtime clang-19 clang-tools-19 lld-19 libpolly-19-dev libmlir-19-dev mlir-19-tools
      - name: Test
<<<<<<< HEAD
        run: cargo +nightly test -Z bindeps --all-features
=======
        run: cargo test
>>>>>>> 00be8f19

  test_macos:
    name: Test (macOS, Apple silicon)
    runs-on: macos-14
    env:
      LIBRARY_PATH: /opt/homebrew/lib
      MLIR_SYS_190_PREFIX: /opt/homebrew/opt/llvm@19
      LLVM_SYS_191_PREFIX: /opt/homebrew/opt/llvm@19
      TABLEGEN_190_PREFIX: /opt/homebrew/opt/llvm@19
      RPC_ENDPOINT_TESTNET: ${{ secrets.RPC_ENDPOINT_TESTNET }}
      RPC_ENDPOINT_MAINNET: ${{ secrets.RPC_ENDPOINT_MAINNET }}
      RUST_LOG: debug,replay=trace,rpc-state-reader=trace
    steps:
      - uses: actions/checkout@v4
      - name: Setup rust env
        uses: dtolnay/rust-toolchain@nightly
      - name: Rust `$PATH` workaround.
        run: echo "$HOME/.cargo/bin" >> $GITHUB_PATH
      - uses: Homebrew/actions/setup-homebrew@master
      - name: Retreive cached dependecies
        uses: Swatinem/rust-cache@v2
      - name: Install LLVM
        run: brew install llvm@19 --quiet
      - name: Test
<<<<<<< HEAD
        run: cargo +nightly test -Z bindeps --all-features
=======
        run: cargo test
>>>>>>> 00be8f19
<|MERGE_RESOLUTION|>--- conflicted
+++ resolved
@@ -149,11 +149,7 @@
       - name: Install LLVM
         run: sudo apt-get install llvm-19 llvm-19-dev llvm-19-runtime clang-19 clang-tools-19 lld-19 libpolly-19-dev libmlir-19-dev mlir-19-tools
       - name: Test
-<<<<<<< HEAD
-        run: cargo +nightly test -Z bindeps --all-features
-=======
-        run: cargo test
->>>>>>> 00be8f19
+        run: cargo +nightly test -Z bindeps
 
   test_macos:
     name: Test (macOS, Apple silicon)
@@ -178,8 +174,4 @@
       - name: Install LLVM
         run: brew install llvm@19 --quiet
       - name: Test
-<<<<<<< HEAD
-        run: cargo +nightly test -Z bindeps --all-features
-=======
-        run: cargo test
->>>>>>> 00be8f19
+        run: cargo +nightly test -Z bindeps