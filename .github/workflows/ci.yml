--- conflicted
+++ resolved
@@ -152,11 +152,7 @@
         uses: actions/checkout@v4
         with:
           repository: lambdaclass/cairo_native
-<<<<<<< HEAD
-          ref: 66b78825380030ec97d1a364dd1175ae22ba8419
-=======
-          ref: 4d24686b90cd83caea5412205a31ee3b6fedddcb
->>>>>>> 778252cd
+          ref: f46e5152ee799c5b3a5f6934490129e31f31c652
           path: cairo_native
       - name: Build Cairo Native Runtime Library
         shell: bash
@@ -193,11 +189,7 @@
         uses: actions/checkout@v4
         with:
           repository: lambdaclass/cairo_native
-<<<<<<< HEAD
-          ref: 66b78825380030ec97d1a364dd1175ae22ba8419
-=======
-          ref: 4d24686b90cd83caea5412205a31ee3b6fedddcb
->>>>>>> 778252cd
+          ref: f46e5152ee799c5b3a5f6934490129e31f31c652
           path: cairo_native
       - name: Build Cairo Native Runtime Library
         run: |
