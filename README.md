# starknet-replay
Provides a way of reading a real Starknet State, so you can re-execute an existing transaction in any of the Starknet networks in an easy way

## Getting Started

### Prerequisites

- Linux or macOS (aarch64 included) only for now
- LLVM 19 with MLIR
- Rust 1.78.0 or later, since cairo-native makes use of the u128 abi change.
- Git

### Setup

Run the following make target to install dependencies:
```bash
make deps
```
It will automatically install LLVM 19 with MLIR on macos, if you are using linux you must do it manually. On debian, you can use `apt.llvm.org`, or build it from source.

This project is integrated with Cairo Native, see [Cairo Native Setup](#cairo-native-setup) to set it up correctly

Some environment variable are needed, you can automatically set them by sourcing `env.sh`. If the script doesn't adjust to your specific environment you can `cp` it into `.env` or `.envrc` and modify it.
```bash
# Cairo Native
export LLVM_SYS_191_PREFIX=/path/to/llvm-19
export MLIR_SYS_190_PREFIX=/path/to/llvm-19
export TABLEGEN_190_PREFIX=/path/to/llvm-19
# RPC
export RPC_ENDPOINT_MAINNET=rpc.endpoint.mainnet.com
export RPC_ENDPOINT_TESTNET=rpc.endpoint.testnet.com
```

On macos, you may also need to set the following to avoid linking errors:

```bash
export LIBRARY_PATH=/opt/homebrew/lib
```

Once you have installed dependencies and set the needed environment variables, you can build the project and run the tests:
```bash
make build
make test
```

### Cairo Native Setup

Starknet Replay is currenlty integrated with [Cairo Native](https://github.com/lambdaclass/cairo_native), which makes the execution of sierra programs possible through native machine code. To use it, the following needs to be setup:

- On mac with brew, running `make deps` should have installed LLVM 19 with MLIR, otherwise, you must install it manually. On Debian, you can use `apt.llvm.org`, or build it from source.

- The `LLVM_SYS_191_PREFIX`, `MLIR_SYS_190_PREFIX` and `TABLEGEN_190_PREFIX` environment variable needs to point to said installation. In macOS, run:
  ```
  export LLVM_SYS_190_PREFIX=/opt/homebrew/opt/llvm@19
  export MLIR_SYS_191_PREFIX=/opt/homebrew/opt/llvm@19
  export TABLEGEN_190_PREFIX=/opt/homebrew/opt/llvm@19
  ```
  and you're set.

Afterwards, compiling with the feature flag `cairo-native` will enable native execution. You can check out some example test code that uses it under `tests/cairo_native.rs`.

#### Using ahead of time compilation with Native.

## replay
You can use the replay crate to execute transactions or blocks via the CLI. For example:

```bash
* cargo run tx 0x04ba569a40a866fd1cbb2f3d3ba37ef68fb91267a4931a377d6acc6e5a854f9a mainnet 648461
* cargo run block mainnet 648655
* cargo run block-range 90000 90002 mainnet
* cargo run block-txs mainnet 633538 0x021c594980fc2503b2e62a1bb9ce811e7ae22c1478fb0602146745edc9d03bb6 0x13e148692edfbbb4de5d983c6875780e2397e34a432a7355bf2172435ecec0e
```

> [!IMPORTANT]
> Compiled contracts are cached to disk at `./cache/native/` directory. This saves time when reexecuting transactions, but can also cause errors if you try to run a contract that was compiled with a different Cairo Native version.
>
> Make sure to remove the directory every time you update the Cairo Native version. Running `make clean` will automatically remove it.

### RPC Timeout
The RPC time out is handled in two different ways:

<<<<<<< HEAD
- RPC request timeout: How many seconds to wait before generating a timeout. By default, the RPC timeout is set to 90 seconds. However, using the env var `RPC_TIMEOUT` this value can be customized.
- RPC request retry: How many times the request is re-sent before failing due to timeout. By default, every RPC request is retried 10 times. However, this limit can be customized by setting the `RPC_RETRY_LIMIT` env var.

By setting both env vars, if any RPC request fails with a timeout, starknet-replay will retry sending the request with a limit of `RPC_RETRY_LIMIT` times, awaiting `RPC_TIMEOUT` seconds for the reponse before generating another timeout.
=======
- RPC request timeout: using the env var `RPC_TIMEOUT` this value can be customized. By default, the RPC timeout is set to 90 seconds.
- RPC request retry: this limit can be customized by setting the `RPC_RETRY_LIMIT` env var. By default, every RPC request is retried 10 times.
>>>>>>> 775b3dcb

### Benchmarks

To run benchmarks with the replay crate, you can use either `bench-block-range` or `bench-tx` commands. These make sure to cache all needed information (including cairo native compilation) before the actual execution. To use it you must compile the binary under the benchmark flag.

```bash
* cargo run --features benchmark bench-tx 0x04ba569a40a866fd1cbb2f3d3ba37ef68fb91267a4931a377d6acc6e5a854f9a mainnet 648461 1
* cargo run --features benchmark bench-block-range 90000 90002 mainnet 1
```

These commands are like `tx` and `block-range` commands, but with the number of runs to execute as their last argument.

### Logging

This projects uses tracing with env-filter, so logging can be modified by the RUST_LOG environment variable. By default, only info events from the replay crate are shown.

As an example, to show only error messages from the replay crate, run:
```bash
RUST_LOG=replay=error cargo run block mainnet 648461
```

### Comparing with VM

To compare Native execution with the VM, you can use the `state_dump` feature. It will save to disk the execution info and state diff of every contract executed.
- If executing Native, the dumps will be saved at: `state_dumps/native/block{block_number}/{tx_hash}.json`
- If paired with `only_cairo_vm` feature, the dumps will be saved at: `state_dumps/vm/block{block_number}/{tx_hash}.json`

To compare the outputs, you can use the following scripts. Some of them required `delta` (modern diff).
- `cmp_state_dumps.py`. Prints which transactions match with the VM and which differ.
   ```bash
   > python3 ./scripts/cmp_state_dumps.py
   Starting comparison with 16 workers
   DIFF 1478358 0xde8db1dc28c7ab48192d9aad1d5c8b08e732738f12b9945f591caa48e4dfa0
   Finished comparison

   MATCH 9
   DIFF 1
   ```
- `delta_state_dumps.sh`. It opens delta to review the differences between VM and Native with each transaction.
   ```bash
   > ./scripts/delta_state_dumps.sh
   ```

### Replaying isolated calls

The replay crate supports executing isolated calls inside of a transaction, although it probably won't work in every scenario.

First, obtain the full state dump of a transaction:

```bash
cargo run --features state_dump -- tx \
   0x01368e23fc6ba5eaf064b9e64f5cddda0c6d565b6f64cb8f036e0d1928a99c79 mainnet 1000000
```

Then, extract the desired call (by its call index). In this case, I will try to re-execute starting from the third call (that is, with index 2).

```bash
./scripts/extract_call.py \
   state_dumps/native/block1000000/0x01368e23fc6ba5eaf064b9e64f5cddda0c6d565b6f64cb8f036e0d1928a99c79.json \
   2 > call.json 
```

Finally, re-execute it with the `call` command.

```bash
cargo run -- call call.json \
   0x01368e23fc6ba5eaf064b9e64f5cddda0c6d565b6f64cb8f036e0d1928a99c79 1000000 mainnet
```

The `state_dump` feature can be used to save the execution result to either
- `call_state_dumps/native/{tx_hash}.json`
- `call_state_dumps/vm/{tx_hash}.json`

### Benchmarking

First, build the benchmarking binaries.

```bash
make deps-bench
```

Then, you can benchmark a single transaction by running:
```bash
./scripts/benchmark_tx.sh <tx> <net> <block> <laps>
```

If you want to benchmark a full block, you could run:
```bash
./scripts/benchmark_block.sh <block-start> <block-end> <net> <laps>
```

If you just want to benchmarks a few different sample transactions, run:
```bash
./scripts/benchmark_txs.sh
```

This generates the following files in the `bench_data` directory:
- `{native,vm}-data-*.json` - execution time of each contract call.
- `{native,vm}-logs-*.json` - stdout from running the benchmark.

At the end of the run, you can generate a report by executing:

``` bash
python plotting/plot_execution_time.py native-data vm-data --output-dir <output-dir> --no-display
```

The report will be generated to `<output-dir>/report.html`

### Benchmarking Compilation

You can benchmark the compilation of a block range by running:
```bash
./scripts/benchmark_compilation.sh <block-start> <block-end> <net>
```
This will save compilation data to `./bench_data/compilation-<block-start>-<block-end>-<net>.json`.

At the end of the run, you can generate a report by running:
``` bash
python plotting/plot_compilation_stats.py <compilation-data> --output-dir <output-dir> --no-display
```

The report will be generated to `<output-dir>/report.html`

## Block Composition
You can check the average of txs, swaps, transfers (the last two in %) inside an average block, separeted by the day of execution. The results
will be saved in a json file inside the floder `block_composition` as a vector of block execution where each of the is entrypoint call tree.

To generate the need information run this command:
`cargo run --release -F block-composition block-compose <block_start> <block_end> <chain>`

## Libfunc Profiling
You can gather information about each libfunc execution in a transaction. To do so, run this command:
`cargo run --release -F with-libfunc-profiling block-range <block_start> <block_end> <chain>`

This will create a `libfunc_profiles/block<number>/<tx_hash>.json` for every transaction executed, containing a list of entrypoints executed. Every entrypoint of that list contains a `profile_summary`, which contains information about the execution of every libfunc. An example of a profile would be:

```json
{
   "block_number": 641561,
   "tx": "0x2e0abd9a260095622f71ff8869aaee0267af1199be78ad5ad91a3c83df0ad08",
   "entrypoints": [
      {
         "class_hash": "0x36078334509b514626504edc9fb252328d1a240e4e948bef8d0c08dff45927f",
         "selector": "0x162da33a4585851fe8d3af3c2a9c60b557814e221e0d4f30ff0b2189d9c7775",
         "profile_summary": [
            {
               "libfunc_name": "struct_construct",
               "samples": 1,
               "total_time": 1,
               "average_time": 1.0,
               "std_deviation": 0.0,
               "quartiles": [
                  1,
                  1,
                  1,
                  1,
                  1
               ]
            },
            ...
         ]
      },
      ...
   ]
}
```

## Plotting

In the `plotting` directory, you can find python scripts to plot relevant information.

To run them, you must first execute the benchmarks to obtain both the execution data and the execution logs.

- `python ./plotting/plot_execution_time.py native-data vm-data`: Plots the benchmark data of Native and VM.
- `python ./plotting/plot_compilation_logs.py native-logs`: Plots the compilation logs for Native and VM.
- `python ./plotting/plot_compilation_stats.py *.json`: Plots the compilation stats for Native.
- `python ./plotting/plot_block_composition.py native-logs`: Average of txs, swaps, transfers inside an average block, separeted by the day of execution.<|MERGE_RESOLUTION|>--- conflicted
+++ resolved
@@ -79,15 +79,12 @@
 ### RPC Timeout
 The RPC time out is handled in two different ways:
 
-<<<<<<< HEAD
 - RPC request timeout: How many seconds to wait before generating a timeout. By default, the RPC timeout is set to 90 seconds. However, using the env var `RPC_TIMEOUT` this value can be customized.
 - RPC request retry: How many times the request is re-sent before failing due to timeout. By default, every RPC request is retried 10 times. However, this limit can be customized by setting the `RPC_RETRY_LIMIT` env var.
 
 By setting both env vars, if any RPC request fails with a timeout, starknet-replay will retry sending the request with a limit of `RPC_RETRY_LIMIT` times, awaiting `RPC_TIMEOUT` seconds for the reponse before generating another timeout.
-=======
 - RPC request timeout: using the env var `RPC_TIMEOUT` this value can be customized. By default, the RPC timeout is set to 90 seconds.
 - RPC request retry: this limit can be customized by setting the `RPC_RETRY_LIMIT` env var. By default, every RPC request is retried 10 times.
->>>>>>> 775b3dcb
 
 ### Benchmarks
 
