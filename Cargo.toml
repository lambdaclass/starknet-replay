[workspace]
members = ["rpc-state-reader", "replay"]


# Explicitly set the resolver to the default for edition >= 2021
# https://doc.rust-lang.org/edition-guide/rust-2021/default-cargo-resolver.html
resolver = "2"

[workspace.dependencies]
starknet-types-core = "0.1.6"
tracing = "0.1"
serde_json = "1.0.135"
serde_with = "3.12.0"
serde = "1.0.217"
fs2 = "0.4.3"
# Remember to update CAIRO_NATIVE_REF env variable in the CI when updating this
<<<<<<< HEAD
cairo-native = { path = "../cairo_native" }
anyhow = "1.0"
# Sequencer Dependencies
starknet_api = { path = "../sequencer/crates/starknet_api" } # replay
blockifier = { path = "../sequencer/crates/blockifier", features = ["cairo_native"] } # replay
starknet_gateway = { path = "../sequencer/crates/starknet_gateway" } # replay
blockifier_reexecution = { path = "../sequencer/crates/blockifier_reexecution" } # replay
=======
cairo-native = { git = "https://github.com/lambdaclass/cairo_native.git", rev = "b90af8ce28dee144c53d0f8090af98a01c1f54e7" }
anyhow = "1.0"
# Sequencer Dependencies
starknet_api = { git = "https://github.com/lambdaclass/sequencer.git", branch = "bump-cairo-2.10.0" } # replay
blockifier = { git = "https://github.com/lambdaclass/sequencer.git", branch = "bump-cairo-2.10.0", features = ["cairo_native"] } # replay
starknet_gateway = { git = "https://github.com/lambdaclass/sequencer.git", branch = "bump-cairo-2.10.0" } # replay
blockifier_reexecution = { git = "https://github.com/lambdaclass/sequencer.git", branch = "bump-cairo-2.10.0" } # replay
>>>>>>> fc624552
<|MERGE_RESOLUTION|>--- conflicted
+++ resolved
@@ -14,20 +14,10 @@
 serde = "1.0.217"
 fs2 = "0.4.3"
 # Remember to update CAIRO_NATIVE_REF env variable in the CI when updating this
-<<<<<<< HEAD
-cairo-native = { path = "../cairo_native" }
+cairo-native = { git = "https://github.com/lambdaclass/cairo_native.git", branch = "trace-dump-feature" }
 anyhow = "1.0"
 # Sequencer Dependencies
-starknet_api = { path = "../sequencer/crates/starknet_api" } # replay
-blockifier = { path = "../sequencer/crates/blockifier", features = ["cairo_native"] } # replay
-starknet_gateway = { path = "../sequencer/crates/starknet_gateway" } # replay
-blockifier_reexecution = { path = "../sequencer/crates/blockifier_reexecution" } # replay
-=======
-cairo-native = { git = "https://github.com/lambdaclass/cairo_native.git", rev = "b90af8ce28dee144c53d0f8090af98a01c1f54e7" }
-anyhow = "1.0"
-# Sequencer Dependencies
-starknet_api = { git = "https://github.com/lambdaclass/sequencer.git", branch = "bump-cairo-2.10.0" } # replay
-blockifier = { git = "https://github.com/lambdaclass/sequencer.git", branch = "bump-cairo-2.10.0", features = ["cairo_native"] } # replay
-starknet_gateway = { git = "https://github.com/lambdaclass/sequencer.git", branch = "bump-cairo-2.10.0" } # replay
-blockifier_reexecution = { git = "https://github.com/lambdaclass/sequencer.git", branch = "bump-cairo-2.10.0" } # replay
->>>>>>> fc624552
+starknet_api = { git = "https://github.com/lambdaclass/sequencer.git", branch = "replay-w-trace-dump" } # replay
+blockifier = { git = "https://github.com/lambdaclass/sequencer.git", branch = "replay-w-trace-dump", features = ["cairo_native"] } # replay
+starknet_gateway = { git = "https://github.com/lambdaclass/sequencer.git", branch = "replay-w-trace-dump" } # replay
+blockifier_reexecution = { git = "https://github.com/lambdaclass/sequencer.git", branch = "replay-w-trace-dump" } # replay