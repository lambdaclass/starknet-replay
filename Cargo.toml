--- conflicted
+++ resolved
@@ -12,23 +12,12 @@
 serde_json = "1.0.116"
 serde_with = "3.11.0"
 serde = "1.0.197"
-<<<<<<< HEAD
+fs2 = "0.4.3"
+# Remember to update CAIRO_NATIVE_REF env variable in the CI when updating this
 cairo-native = { path = "../cairo_native" }
+anyhow = "1.0"
 # Sequencer Dependencies
 starknet_api = { path = "../sequencer/crates/starknet_api" } # replay
 blockifier = { path = "../sequencer/crates/blockifier", features = ["cairo_native"] } # replay
 starknet_gateway = { path = "../sequencer/crates/starknet_gateway" } # replay
-blockifier_reexecution = { path = "../sequencer/crates/blockifier_reexecution" } # replay
-sierra-emu = { path = "../sierra-emu" }
-=======
-fs2 = "0.4.3"
-# Remember to update CAIRO_NATIVE_REF env variable in the CI when updating this
-cairo-native = { git = "https://github.com/lambdaclass/cairo_native.git", rev = "6a4efafa26d6a0424dee593d2091206c6e9f428d" }
-anyhow = "1.0"
-# Sequencer Dependencies
-sierra-emu = { git = "https://github.com/lambdaclass/sierra-emu.git", rev = "b3c9d6bd193b2da881fab3dce57fe12c363aed86" }
-starknet_api = { git = "https://github.com/lambdaclass/sequencer.git", rev = "ee977cc338f63f7bc34c01c21363b3a318bcac65" } # replay
-blockifier = { git = "https://github.com/lambdaclass/sequencer.git", rev = "ee977cc338f63f7bc34c01c21363b3a318bcac65", features = ["cairo_native"] } # replay
-starknet_gateway = { git = "https://github.com/lambdaclass/sequencer.git", rev = "ee977cc338f63f7bc34c01c21363b3a318bcac65" } # replay
-blockifier_reexecution = { git = "https://github.com/lambdaclass/sequencer.git", rev = "ee977cc338f63f7bc34c01c21363b3a318bcac65" } # replay
->>>>>>> 16b329a5
+blockifier_reexecution = { path = "../sequencer/crates/blockifier_reexecution" } # replay