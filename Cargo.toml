[workspace]
members = ["rpc-state-reader", "replay"]


# Explicitly set the resolver to the default for edition >= 2021
# https://doc.rust-lang.org/edition-guide/rust-2021/default-cargo-resolver.html
resolver = "2"

[workspace.dependencies]
starknet-types-core = "0.1.6"
tracing = "0.1"
serde_json = "1.0.135"
serde_with = "3.12.0"
serde = "1.0.217"
fs2 = "0.4.3"
<<<<<<< HEAD
=======
cairo-native = "0.4.1"
>>>>>>> 8bef2c23
anyhow = "1.0"

# Cairo Dependnecies
cairo-native = { git = "https://github.com/lambdaclass/cairo_native", rev = "66dbbd3309ccd5671ddeb708d843cd5bcedc8980" }

# Sequencer Dependencies
starknet_api = { git = "https://github.com/lambdaclass/sequencer.git", rev = "af6b8ec1a4b3a336f617ad2854b717fb643be719" } # replay
blockifier = { git = "https://github.com/lambdaclass/sequencer.git", rev = "af6b8ec1a4b3a336f617ad2854b717fb643be719", features = [
    "cairo_native",
] } # replay
starknet_gateway = { git = "https://github.com/lambdaclass/sequencer.git", rev = "af6b8ec1a4b3a336f617ad2854b717fb643be719" } # replay
blockifier_reexecution = { git = "https://github.com/lambdaclass/sequencer.git", rev = "af6b8ec1a4b3a336f617ad2854b717fb643be719" } # replay<|MERGE_RESOLUTION|>--- conflicted
+++ resolved
@@ -13,10 +13,7 @@
 serde_with = "3.12.0"
 serde = "1.0.217"
 fs2 = "0.4.3"
-<<<<<<< HEAD
-=======
 cairo-native = "0.4.1"
->>>>>>> 8bef2c23
 anyhow = "1.0"
 
 # Cairo Dependnecies
