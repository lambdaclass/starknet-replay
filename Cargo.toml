--- conflicted
+++ resolved
@@ -12,12 +12,8 @@
 serde_json = "1.0.116"
 serde_with = "3.11.0"
 serde = "1.0.197"
-<<<<<<< HEAD
-cairo-native = "0.2.4"
+cairo-native = "0.2.5-rc0"
 anyhow = "1.0"
-=======
-cairo-native = "0.2.5-rc0"
->>>>>>> 955512a9
 # Sequencer Dependencies
 starknet_api = { git = "https://github.com/lambdaclass/sequencer.git", rev = "9b471edee20fbb00af13f84aebe8ddbe96db948f" } # replay
 blockifier = { git = "https://github.com/lambdaclass/sequencer.git", rev = "9b471edee20fbb00af13f84aebe8ddbe96db948f", features = ["cairo_native"] } # replay
