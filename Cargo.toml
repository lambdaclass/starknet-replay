--- conflicted
+++ resolved
@@ -14,20 +14,10 @@
 serde = "1.0.217"
 fs2 = "0.4.3"
 # Remember to update CAIRO_NATIVE_REF env variable in the CI when updating this
-<<<<<<< HEAD
-cairo-native = { git = "https://github.com/lambdaclass/cairo_native.git", rev = "b90af8ce28dee144c53d0f8090af98a01c1f54e7" }
-anyhow = "1.0"
-# Sequencer Dependencies
-starknet_api = { git = "https://github.com/lambdaclass/sequencer.git", rev = "d34506d14681c85463dda9af6731d0c5ce82d601" } # replay
-blockifier = { git = "https://github.com/lambdaclass/sequencer.git", rev = "d34506d14681c85463dda9af6731d0c5ce82d601", features = ["cairo_native"] } # replay
-starknet_gateway = { git = "https://github.com/lambdaclass/sequencer.git", rev = "d34506d14681c85463dda9af6731d0c5ce82d601" } # replay
-blockifier_reexecution = { git = "https://github.com/lambdaclass/sequencer.git", rev = "d34506d14681c85463dda9af6731d0c5ce82d601" } # replay
-=======
 cairo-native = { git = "https://github.com/lambdaclass/cairo_native.git", branch = "trace-dump-feature" }
 anyhow = "1.0"
 # Sequencer Dependencies
 starknet_api = { git = "https://github.com/lambdaclass/sequencer.git", branch = "replay-w-trace-dump" } # replay
 blockifier = { git = "https://github.com/lambdaclass/sequencer.git", branch = "replay-w-trace-dump", features = ["cairo_native"] } # replay
 starknet_gateway = { git = "https://github.com/lambdaclass/sequencer.git", branch = "replay-w-trace-dump" } # replay
-blockifier_reexecution = { git = "https://github.com/lambdaclass/sequencer.git", branch = "replay-w-trace-dump" } # replay
->>>>>>> e935ad6d
+blockifier_reexecution = { git = "https://github.com/lambdaclass/sequencer.git", branch = "replay-w-trace-dump" } # replay