[workspace]
members = ["rpc-state-reader", "replay"]


# Explicitly set the resolver to the default for edition >= 2021
# https://doc.rust-lang.org/edition-guide/rust-2021/default-cargo-resolver.html
resolver = "2"

[workspace.dependencies]
starknet-types-core = "0.1.6"
tracing = "0.1"
serde_json = "1.0.135"
serde_with = "3.12.0"
serde = "1.0.217"
fs2 = "0.4.3"
# Remember to update CAIRO_NATIVE_REF env variable in the CI when updating this
<<<<<<< HEAD
cairo-native = { path = "../cairo_native" }
anyhow = "1.0"
# Sequencer Dependencies
starknet_api = { path = "../sequencer/crates/starknet_api" } # replay
blockifier = { path = "../sequencer/crates/blockifier", features = ["cairo_native"] } # replay
starknet_gateway = { path = "../sequencer/crates/starknet_gateway" } # replay
blockifier_reexecution = { path = "../sequencer/crates/blockifier_reexecution" } # replay
=======
cairo-native = { git = "https://github.com/lambdaclass/cairo_native.git", rev = "e9151aa8420a138f70febb721f8979d3dd2f7223" }
anyhow = "1.0"
# Sequencer Dependencies
starknet_api = { git = "https://github.com/lambdaclass/sequencer.git", rev = "bc355ff595095268a698f8075848ec89948791e1" } # replay
blockifier = { git = "https://github.com/lambdaclass/sequencer.git", rev = "bc355ff595095268a698f8075848ec89948791e1", features = ["cairo_native"] } # replay
starknet_gateway = { git = "https://github.com/lambdaclass/sequencer.git", rev = "bc355ff595095268a698f8075848ec89948791e1" } # replay
blockifier_reexecution = { git = "https://github.com/lambdaclass/sequencer.git", rev = "bc355ff595095268a698f8075848ec89948791e1" } # replay
>>>>>>> 1c2af64e
<|MERGE_RESOLUTION|>--- conflicted
+++ resolved
@@ -14,20 +14,10 @@
 serde = "1.0.217"
 fs2 = "0.4.3"
 # Remember to update CAIRO_NATIVE_REF env variable in the CI when updating this
-<<<<<<< HEAD
 cairo-native = { path = "../cairo_native" }
 anyhow = "1.0"
 # Sequencer Dependencies
 starknet_api = { path = "../sequencer/crates/starknet_api" } # replay
 blockifier = { path = "../sequencer/crates/blockifier", features = ["cairo_native"] } # replay
 starknet_gateway = { path = "../sequencer/crates/starknet_gateway" } # replay
-blockifier_reexecution = { path = "../sequencer/crates/blockifier_reexecution" } # replay
-=======
-cairo-native = { git = "https://github.com/lambdaclass/cairo_native.git", rev = "e9151aa8420a138f70febb721f8979d3dd2f7223" }
-anyhow = "1.0"
-# Sequencer Dependencies
-starknet_api = { git = "https://github.com/lambdaclass/sequencer.git", rev = "bc355ff595095268a698f8075848ec89948791e1" } # replay
-blockifier = { git = "https://github.com/lambdaclass/sequencer.git", rev = "bc355ff595095268a698f8075848ec89948791e1", features = ["cairo_native"] } # replay
-starknet_gateway = { git = "https://github.com/lambdaclass/sequencer.git", rev = "bc355ff595095268a698f8075848ec89948791e1" } # replay
-blockifier_reexecution = { git = "https://github.com/lambdaclass/sequencer.git", rev = "bc355ff595095268a698f8075848ec89948791e1" } # replay
->>>>>>> 1c2af64e
+blockifier_reexecution = { path = "../sequencer/crates/blockifier_reexecution" } # replay